--- conflicted
+++ resolved
@@ -19,42 +19,16 @@
     &__malloc_head
 };
 
-<<<<<<< HEAD
 extern void *__mem_end;		/* In argv.c */
 
 void __init_memory_arena(void)
 {
-  extern char __heap_end[];
-  struct free_arena_header *fp;
+    extern char __heap_end[];
+    struct free_arena_header *fp;
 
-  fp = (struct free_arena_header *)__mem_end;
-  fp->a.type = ARENA_TYPE_FREE;
-  fp->a.size = __heap_end - (char *)__mem_end;
-=======
-/* This is extern so it can be overridden by the user application */
-const size_t __stack_size = 4096;
-
-static inline size_t sp(void)
-{
-    uint32_t sp;
-    asm volatile ("movl %%esp,%0":"=rm" (sp));
-    return sp;
-}
-
-extern void *__mem_end;
-
-void __init_memory_arena(void)
-{
-    struct free_arena_header *fp;
-    size_t start, total_space;
-
-    start = (size_t) ARENA_ALIGN_UP(__mem_end);
-    total_space = sp() - start;
-
-    fp = (struct free_arena_header *)start;
+    fp = (struct free_arena_header *)__mem_end;
     fp->a.type = ARENA_TYPE_FREE;
-    fp->a.size = total_space - __stack_size;
->>>>>>> 8833b1c3
+    fp->a.size = __heap_end - (char *)__mem_end;
 
     /* Insert into chains */
     fp->a.next = fp->a.prev = &__malloc_head;
@@ -122,21 +96,16 @@
 	}
     }
 
-<<<<<<< HEAD
-  /* Nothing found... need to request a block from the kernel */
-  return NULL;			/* No kernel to get stuff from */
+    /* Nothing found... need to request a block from the kernel */
+    return NULL;		/* No kernel to get stuff from */
 }
 
 void *calloc(size_t nmemb, size_t size)
 {
-  void *p;
-  size *= nmemb;
-  p = malloc(size);
-  if (p)
-    memset(p, 0, size);
-  return p;
-=======
-    /* Nothing found... need to request a block from the kernel */
-    return NULL;		/* No kernel to get stuff from */
->>>>>>> 8833b1c3
+    void *p;
+    size *= nmemb;
+    p = malloc(size);
+    if (p)
+	memset(p, 0, size);
+    return p;
 }