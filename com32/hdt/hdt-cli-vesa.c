--- conflicted
+++ resolved
@@ -38,20 +38,6 @@
 {
 	detect_vesa(hardware);
 	if (hardware->is_vesa_valid == false) {
-<<<<<<< HEAD
-		more_printf("No VESA BIOS detected\n");
-		return;
-	}
-	more_printf("VESA\n");
-	more_printf(" Vesa version : %d.%d\n", hardware->vesa.major_version,
-		    hardware->vesa.minor_version);
-	more_printf(" Vendor       : %s\n", hardware->vesa.vendor);
-	more_printf(" Product      : %s\n", hardware->vesa.product);
-	more_printf(" Product rev. : %s\n", hardware->vesa.product_revision);
-	more_printf(" Software rev.: %s\n", hardware->vesa.software_rev);
-	more_printf(" Memory (KB)  : %d\n", hardware->vesa.total_memory * 64);
-	more_printf(" Modes        : %d\n", hardware->vesa.vmi_count);
-=======
 		printf("No VESA BIOS detected\n");
 		return;
 	}
@@ -64,7 +50,6 @@
 	printf(" Software rev.: %d\n", hardware->vesa.software_rev);
 	printf(" Memory (KB)  : %d\n", hardware->vesa.total_memory * 64);
 	printf(" Modes        : %d\n", hardware->vesa.vmi_count);
->>>>>>> 13c60849
 }
 
 static void show_vesa_modes(int argc __unused, char **argv __unused,
@@ -72,23 +57,12 @@
 {
 	detect_vesa(hardware);
 	if (hardware->is_vesa_valid == false) {
-<<<<<<< HEAD
-		more_printf("No VESA BIOS detected\n");
-		return;
-	}
-	clear_screen();
-	more_printf(" ResH. x ResV x Bits : vga= : Vesa Mode\n",
-		    hardware->vesa.vmi_count);
-	more_printf("----------------------------------------\n",
-		    hardware->vesa.vmi_count);
-=======
 		printf("No VESA BIOS detected\n");
 		return;
 	}
 	reset_more_printf();
 	printf(" ResH. x ResV x Bits : vga= : Vesa Mode\n");
 	printf("----------------------------------------\n");
->>>>>>> 13c60849
 
 	for (int i = 0; i < hardware->vesa.vmi_count; i++) {
 		struct vesa_mode_info *mi = &hardware->vesa.vmi[i].mi;
@@ -97,11 +71,7 @@
 		 * We don't need to display that ones.
 		 */
 		if ((mi->h_res == 0) || (mi->v_res == 0)) continue;
-<<<<<<< HEAD
-		more_printf("%5u %5u    %3u     %3d     0x%04x\n",
-=======
 		printf("%5u %5u    %3u     %3d     0x%04x\n",
->>>>>>> 13c60849
 			    mi->h_res, mi->v_res, mi->bpp,
 			    hardware->vesa.vmi[i].mode + 0x200,
 			    hardware->vesa.vmi[i].mode);
@@ -113,21 +83,14 @@
 	 .name = CLI_MODES,
 	 .exec = show_vesa_modes,
 	 },
-<<<<<<< HEAD
-=======
 	{
 	 .name = NULL,
 	 .exec = NULL,
 	 },
->>>>>>> 13c60849
 };
 
 struct cli_module_descr vesa_show_modules = {
 	.modules = list_vesa_show_modules,
-<<<<<<< HEAD
-	.nb_modules = 1,
-=======
->>>>>>> 13c60849
 	.default_callback = main_show_vesa,
 };
 
