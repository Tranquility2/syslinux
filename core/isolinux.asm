--- conflicted
+++ resolved
@@ -1161,29 +1161,7 @@
 ;
 ; Locate the configuration file
 ;
-<<<<<<< HEAD
-load_config:
-		pm_call load_env32
-%ifdef DEBUG_MESSAGES
-		mov si,dbg_config_msg
-		call writemsg
-%endif
-
-		mov si,config_name
-		mov di,ConfigName
-		call strcpy
-
-		mov di,ConfigName
-		call open
-		jz no_config_file		; Not found or empty
-
-%ifdef DEBUG_MESSAGES
-		mov si,dbg_configok_msg
-		call writemsg
-%endif
-=======
 		pm_call load_config
->>>>>>> 25fb8ebd
 
 ;
 ; Now we have the config file open.  Parse the config file and
