--- conflicted
+++ resolved
@@ -116,11 +116,7 @@
     return _malloc(size, HEAP_LOWMEM, MALLOC_MODULE);
 }
 
-<<<<<<< HEAD
 void *bios_realloc(void *ptr, size_t size)
-=======
-__export void *realloc(void *ptr, size_t size)
->>>>>>> ddb10ce9
 {
     struct free_arena_header *ah, *nah;
     struct free_arena_header *head;
@@ -221,16 +217,12 @@
     }
 }
 
-<<<<<<< HEAD
-void *realloc(void *ptr, size_t size)
+__export void *realloc(void *ptr, size_t size)
 {
     return firmware->mem->realloc(ptr, size);
 }
 
-void *zalloc(size_t size)
-=======
 __export void *zalloc(size_t size)
->>>>>>> ddb10ce9
 {
     void *ptr;
 
