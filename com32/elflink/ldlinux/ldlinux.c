--- conflicted
+++ resolved
@@ -161,18 +161,11 @@
 	if (!allowimplicit)
 		goto bad_implicit;
 
-<<<<<<< HEAD
-	p = kernel;
-	/* Find the end of the command */
-	while (*p && !my_isspace(*p))
-		p++;
-=======
 	/* Insert a null character to ignore any user-specified options */
 	if (!allowoptions) {
 		char *p = (char *)find_command(kernel);
 		*p = '\0';
 	}
->>>>>>> f0bbf9dd
 
 	type = parse_image_type(kernel);
 	if (type == IMAGE_TYPE_KERNEL) {
