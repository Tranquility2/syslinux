--- conflicted
+++ resolved
@@ -24,11 +24,7 @@
 	    meminfo.c32 sdi.c32 sanboot.c32 ifcpu64.c32 vesainfo.c32 \
 	    kbdmap.c32 cmd.c32 vpdtest.c32 host.c32 ls.c32 gpxecmd.c32 \
 	    ifcpu.c32 cpuid.c32 cat.c32 pwd.c32 ifplop.c32 zzjson.c32 \
-<<<<<<< HEAD
-	    whichsys.c32 pxechn.c32 kontron_wdt.c32 ifmemdsk.c32
-=======
-	    whichsys.c32 prdhcp.c32 pxechn.c32
->>>>>>> 85dba2c3
+	    whichsys.c32 prdhcp.c32 pxechn.c32 kontron_wdt.c32 ifmemdsk.c32
 
 TESTFILES =
 
