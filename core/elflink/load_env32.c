#include <stdio.h>
#include <stdlib.h>
#include <unistd.h>
#include <string.h>
#include <console.h>
#include <dprintf.h>
#include <com32.h>
#include <syslinux/adv.h>
#include <syslinux/config.h>
#include <setjmp.h>
#include <linux/list.h>
#include <netinet/in.h>
#include <sys/cpu.h>
#include <core.h>
#include <fcntl.h>
#include <sys/file.h>
#include <fs.h>
#include <ctype.h>
#include <alloca.h>

#include <sys/exec.h>
#include <sys/module.h>
#include "common.h"

extern char __dynstr_start[];
extern char __dynstr_end[], __dynsym_end[];
extern char __dynsym_start[];
extern char __got_start[];
extern Elf_Dyn __dynamic_start[];
extern Elf_Word __gnu_hash_start[];
extern char __module_start[];

struct elf_module core_module = {
    .name		= "(core)",
    .shallow		= true,
    .required		= LIST_HEAD_INIT((core_module.required)),
    .dependants		= LIST_HEAD_INIT((core_module.dependants)),
    .list		= LIST_HEAD_INIT((core_module.list)),
    .module_addr	= (void *)0x0,
    .ghash_table	= __gnu_hash_start,
    .str_table		= __dynstr_start,
    .sym_table		= __dynsym_start,
    .got		= __got_start,
    .dyn_table		= __dynamic_start,
    .syment_size	= sizeof(Elf_Sym),
};

/*
 * Initializes the module subsystem by taking the core module
 * (preinitialized shallow module) and placing it on top of the
 * modules_head_list.
 */
void init_module_subsystem(struct elf_module *module)
{
    list_add(&module->list, &modules_head);
}

__export int start_ldlinux(int argc, char **argv)
{
	int rv;

again:
	rv = spawn_load(LDLINUX, argc, argv);
	if (rv == EEXIST) {
		/*
		 * If a COM32 module calls execute() we may need to
		 * unload all the modules loaded since ldlinux.*,
		 * and restart initialisation. This is especially
		 * important for config files.
		 *
		 * But before we do that, try our best to make sure
		 * that spawn_load() is gonna succeed, e.g. that we
		 * can find LDLINUX it in PATH.
		 */
		struct elf_module *ldlinux;
		FILE *f;

		f = findpath(LDLINUX);
		if (!f)
			return ENOENT;

		fclose(f);
		ldlinux = unload_modules_since(LDLINUX);

		/*
		 * Finally unload LDLINUX.
		 *
		 * We'll reload it when we jump to 'again' which will
		 * cause all the initialsation steps to be executed
		 * again.
		 */
		module_unload(ldlinux);
		goto again;
	}

	return rv;
}

/* note to self: do _*NOT*_ use static key word on this function */
void load_env32(com32sys_t * regs __unused)
{
	struct file_info *fp;
	int fd;
	char *argv[] = { LDLINUX, NULL };
	char realname[FILENAME_MAX];
	size_t size;

	static const char *search_directories[] = {
		"/boot/isolinux",
		"/isolinux",
		"/boot/syslinux",
		"/syslinux",
		"/",
		NULL
	};

	static const char *filenames[] = {
		LDLINUX,
		NULL
	};

	dprintf("Starting %s elf module subsystem...\n", ELF_MOD_SYS);

	if (strlen(CurrentDirName) && !path_add(CurrentDirName)) {
		printf("Couldn't allocate memory for PATH\n");
		goto out;
	}

<<<<<<< HEAD
	strcpy(PATH, CurrentDirName);

	size = (size_t)__dynstr_end - (size_t)__dynstr_start;
	core_module.strtable_size = size;
	size = (size_t)__dynsym_end - (size_t)__dynsym_start;
	core_module.symtable_size = size;
	core_module.base_addr = (Elf_Addr)__module_start;

=======
>>>>>>> 022cdd1d
	init_module_subsystem(&core_module);

	start_ldlinux(1, argv);

	/*
	 * If we failed to load LDLINUX it could be because our
	 * current working directory isn't the install directory. Try
	 * a bit harder to find LDLINUX. If search_dirs() succeeds
	 * in finding LDLINUX it will set the cwd.
	 */
	fd = opendev(&__file_dev, NULL, O_RDONLY);
	if (fd < 0)
		goto out;

	fp = &__file_info[fd];

	if (!search_dirs(&fp->i.fd, search_directories, filenames, realname)) {
		char path[FILENAME_MAX];

		/*
		 * search_dirs() sets the current working directory if
		 * it successfully opens the file. Add the directory
		 * in which we found ldlinux.* to PATH.
		 */
		if (!core_getcwd(path, sizeof(path)))
			goto out;

		if (!path_add(path)) {
			printf("Couldn't allocate memory for PATH\n");
			goto out;
		}

		start_ldlinux(1, argv);
	}

out:
<<<<<<< HEAD
	free(PATH);
	writestr("\nFailed to load ");
	writestr(LDLINUX);
=======
	writestr("\nFailed to load ldlinux.c32");
>>>>>>> 022cdd1d
}

static const char *__cmdline;
__export const char *com32_cmdline(void)
{
	return __cmdline;
}

__export int create_args_and_load(char *cmdline)
{
	char *p, **argv;
	int argc;
	int i;

	if (!cmdline)
		return -1;

	for (argc = 0, p = cmdline; *p; argc++) {
		/* Find the end of this arg */
		while(*p && !isspace(*p))
			p++;

		/*
		 * Now skip all whitespace between arguments.
		 */
		while (*p && isspace(*p))
			p++;
	}

	/*
	 * Generate a copy of argv on the stack as this is
	 * traditionally where process arguments go.
	 *
	 * argv[0] must be the command name. Remember to allocate
	 * space for the sentinel NULL.
	 */
	argv = alloca((argc + 1) * sizeof(char *));

	for (i = 0, p = cmdline; i < argc; i++) {
		char *start;
		int len = 0;

		start = p;

		/* Find the end of this arg */
		while(*p && !isspace(*p)) {
			p++;
			len++;
		}

		argv[i] = malloc(len + 1);
		strncpy(argv[i], start, len);
		argv[i][len] = '\0';

		/*
		 * Now skip all whitespace between arguments.
		 */
		while (*p && isspace(*p))
			p++;

		/*
		 * Point __cmdline at "argv[1] ... argv[argc-1]"
		 */
		if (i == 0)
			__cmdline = p;
	}

	/* NUL-terminate */
	argv[argc] = NULL;

	return spawn_load(argv[0], argc, argv);
}

void pm_env32_run(com32sys_t *regs)
{
	char *cmdline;

	cmdline = MK_PTR(regs->es, regs->ebx.w[0]);
	if (create_args_and_load(cmdline) < 0)
		printf("Failed to run com32 module\n");
}<|MERGE_RESOLUTION|>--- conflicted
+++ resolved
@@ -126,17 +126,12 @@
 		goto out;
 	}
 
-<<<<<<< HEAD
-	strcpy(PATH, CurrentDirName);
-
 	size = (size_t)__dynstr_end - (size_t)__dynstr_start;
 	core_module.strtable_size = size;
 	size = (size_t)__dynsym_end - (size_t)__dynsym_start;
 	core_module.symtable_size = size;
 	core_module.base_addr = (Elf_Addr)__module_start;
 
-=======
->>>>>>> 022cdd1d
 	init_module_subsystem(&core_module);
 
 	start_ldlinux(1, argv);
@@ -173,13 +168,8 @@
 	}
 
 out:
-<<<<<<< HEAD
-	free(PATH);
 	writestr("\nFailed to load ");
 	writestr(LDLINUX);
-=======
-	writestr("\nFailed to load ldlinux.c32");
->>>>>>> 022cdd1d
 }
 
 static const char *__cmdline;
