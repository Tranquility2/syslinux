;; -----------------------------------------------------------------------
;;
;;   Copyright 1994-2009 H. Peter Anvin - All Rights Reserved
;;   Copyright 2009-2010 Intel Corporation; author: H. Peter Anvin
;;
;;   This program is free software; you can redistribute it and/or modify
;;   it under the terms of the GNU General Public License as published by
;;   the Free Software Foundation, Inc., 53 Temple Place Ste 330,
;;   Boston MA 02111-1307, USA; either version 2 of the License, or
;;   (at your option) any later version; incorporated herein by reference.
;;
;; -----------------------------------------------------------------------

;;
;; comboot.inc
;;
;; Common code for running a COMBOOT image
;;
		section .text16

; Parameter registers definition; this is the definition
; of the stack frame used by INT 21h and INT 22h.
%define		P_FLAGS		word [bp+44]
%define		P_FLAGSL	byte [bp+44]
%define		P_FLAGSH	byte [bp+45]
%define		P_CS		word [bp+42]
%define		P_IP		word [bp+40]
%define		P_CSIP		dword [bp+40]
%define		P_DS		word [bp+38]
%define		P_ES		word [bp+36]
%define		P_FS		word [bp+34]
%define		P_GS		word [bp+32]
%define		P_EAX		dword [bp+28]
%define		P_AX		word [bp+28]
%define		P_HAX		word [bp+30]
%define		P_AL		byte [bp+28]
%define		P_AH		byte [bp+29]
%define		P_ECX		dword [bp+24]
%define		P_CX		word [bp+24]
%define		P_HCX		word [bp+26]
%define		P_CL		byte [bp+24]
%define		P_CH		byte [bp+25]
%define		P_EDX		dword [bp+20]
%define		P_DX		word [bp+20]
%define		P_HDX		word [bp+22]
%define		P_DL		byte [bp+20]
%define		P_DH		byte [bp+21]
%define		P_EBX		dword [bp+16]
%define		P_BX		word [bp+16]
%define		P_HBX		word [bp+18]
%define		P_BL		byte [bp+16]
%define		P_BH		byte [bp+17]
%define		P_EBP		dword [bp+8]
%define		P_BP		word [bp+8]
%define		P_HBP		word [bp+10]
%define		P_ESI		dword [bp+4]
%define		P_SI		word [bp+4]
%define		P_HSI		word [bp+6]
%define		P_EDI		dword [bp]
%define		P_DI		word [bp]
%define		P_HDI		word [bp+2]

;
; Set up the COMBOOT API interrupt vectors.  This is now done at
; initialization time.
;
comboot_setup_api:
		mov di,DOSErrTramp	; Error trampolines
		mov cx,32
		push cx
		mov eax,02EB206Ah	; push 20h; jmp $+4
.loop1:		stosd
		inc ah
		loop .loop1
		dec di
		mov byte [di-1],0E9h
		mov ax,comboot_bogus-2
		sub ax,di
		stosw

		pop cx			; CX <- 32
		mov si,4*20h		; DOS interrupt vectors
		mov bx,comboot_vectors
		mov di,DOSSaveVectors
.loop2:
		movsd
		movzx eax,word [bx]
		inc bx
		inc bx
		mov [si-4],eax
		loop .loop2
		ret

;
; Restore the original state of the COMBOOT API vectors, and free
; any low memory allocated by the comboot module.
;
		global comboot_cleanup_api
comboot_cleanup_api:
		pusha
		mov si,DOSSaveVectors
		mov di,4*20h
		mov cx,20h
		rep movsd		; Restore DOS-range vectors
		popa
		ret

		section .bss16
		alignb 4
DOSSaveVectors	resd 32

		section .data16
%define comboot_err(x) (DOSErrTramp+4*((x)-20h))

comboot_vectors:
		dw comboot_return	; INT 20 = exit
		dw comboot_int21	; INT 21 = DOS-compatible system calls
		dw comboot_int22	; INT 22 = native system calls
		dw comboot_err(23h)	; INT 23 = DOS Ctrl-C handler
		dw comboot_err(24h)	; INT 24 = DOS critical error handler
		dw comboot_err(25h)	; INT 25 = DOS absolute disk read
		dw comboot_err(26h)	; INT 26 = DOS absolute disk write
		dw comboot_err(27h)	; INT 27 = DOS TSR
		dw comboot_int28	; INT 28 = DOS idle interrupt
		dw comboot_int29	; INT 29 = DOS fast console output
		dw comboot_err(2Ah)	; INT 2A = DOS network API (NetBIOS)
		dw comboot_err(2Bh)	; INT 2B = DOS reserved
		dw comboot_err(2Ch)	; INT 2C = DOS reserved
		dw comboot_iret		; INT 2D = DOS reserved, AMIS
		dw comboot_err(2Eh)	; INT 2E = DOS run command
		dw comboot_iret		; INT 2F = DOS multiplex interrupt
		dw comboot_err(30h)	; INT 30 = DOS CP/M system calls
		dw comboot_err(31h)	; INT 31 = DPMI
		dw comboot_err(32h)	; INT 32 = DOS reserved
		dw comboot_iret		; INT 33 = DOS mouse API
		dw comboot_err(34h)	; INT 34 = DOS FPU emulation
		dw comboot_err(35h)	; INT 35 = DOS FPU emulation
		dw comboot_err(36h)	; INT 36 = DOS FPU emulation
		dw comboot_err(37h)	; INT 37 = DOS FPU emulation
		dw comboot_err(38h)	; INT 38 = DOS FPU emulation
		dw comboot_err(39h)	; INT 39 = DOS FPU emulation
		dw comboot_err(3Ah)	; INT 3A = DOS FPU emulation
		dw comboot_err(3Bh)	; INT 3B = DOS FPU emulation
		dw comboot_err(3Ch)	; INT 3C = DOS FPU emulation
		dw comboot_err(3Dh)	; INT 3D = DOS FPU emulation
		dw comboot_err(3Eh)	; INT 3E = DOS FPU emulation
		dw comboot_err(3Fh)	; INT 3F = DOS overlay manager

		section .text16

; INT 21h: generic DOS system call
comboot_int21:	sti
		push ds
		push es
		push fs
		push gs
		pushad
		cld
		mov bp,cs
		mov ds,bp
		mov es,bp
		mov bp,sp			; Set up stack frame

		pm_call pm_adjust_screen	; The COMBOOT program might hav changed the screen

		mov cx,int21_count
		mov si,int21_table
.again:		lodsb
		cmp al,P_AH
		lodsw
		loopne .again
		; The last function in the list is the
		; "no such function" function
		clc
		call ax			; Call the invoked function
comboot_resume:
		mov bp,sp		; In case the function clobbers BP
		setc P_FLAGSL		; Propagate CF->error
		popad
		pop gs
		pop fs
		pop es
		pop ds
comboot_iret:
		iret

comboot_bad_int21:
		mov ax,P_AX
		push P_CSIP
		push 21h
		; Fall through

; Attempted to execute invalid DOS system call
; The interrupt number is on the stack.
comboot_bogus:	pop dx			; Interrupt number
		pop edi			; CS:IP
		mov cx,err_notdos
		push comboot_bogus_tail
		jmp comboot_exit_msg
comboot_bogus_tail:
		xchg ax,dx
		pm_call pm_writehex2		; Interrupt number
		mov al,' '
		pm_call pm_writechr
		xchg ax,dx
		pm_call pm_writehex4		; Function number (AX)
		mov al,' '
		pm_call pm_writechr
		mov eax,edi
		pm_call pm_writehex8		; CS:IP of the origin
		pm_call crlf
		jmp kaboom

; Proper return vector
; Note: this gets invoked both via INT 21h and directly via INT 20h.
; We don't need to cld explicitly here, because comboot_exit does that
; when invoking RESET_STACK_AND_SEGS.
comboot_return:
		cli			; May not have a safe stack
		push enter_command	; Normal return to command prompt
		; jmp comboot_exit

;
; Generic COMBOOT return to command line code
;  stack -> where to go next
;     CX -> message (for _msg version)
;
		extern comboot_cleanup_lowmem
comboot_exit:
		xor cx,cx
comboot_exit_msg:
		pop bx			; Return address
		RESET_STACK_AND_SEGS si	; Contains sti, cld
		pm_call comboot_cleanup_lowmem
		pm_call pm_adjust_screen; The COMBOOT program might have change the screen
		jcxz .nomsg
		mov si,KernelName
		pm_call pm_writestr
		mov si,cx
		pm_call pm_writestr
.nomsg:
		jmp bx

;
; INT 21h system calls
;
comboot_getkey:				; 01 = get key with echo
		pm_call vgashowcursor
		call comboot_getchar
		pm_call vgahidecursor
		pm_call pm_writechr
		clc
		ret

comboot_writechr:			; 02 = writechr
		mov al,P_DL
		pm_call pm_writechr
		clc
		ret

comboot_writeserial:			; 04 = write serial port
		mov al,P_DL
		pm_call pm_write_serial
		clc
		ret

comboot_getkeynoecho:			; 08 = get key w/o echo
		call comboot_getchar
		clc
		ret

comboot_writestr:			; 09 = write DOS string
		mov es,P_DS
		mov si,P_DX
.loop:		es lodsb
		cmp al,'$'		; End string with $ - bizarre
		je .done
		pm_call pm_writechr
		jmp short .loop
.done:		clc
		ret

comboot_checkkey:			; 0B = check keyboard status
		cmp byte [APIKeyFlag],00h
		jnz .waiting
		pm_call pm_pollchar
.waiting:	setz al
		dec al			; AL = 0FFh if present, 0 if not
		mov P_AL,al
		clc
		ret

comboot_checkver:			; 30 = check DOS version
		; We return 0 in all DOS-compatible version registers,
		; but the high part of eax-ebx-ecx-edx spell "SYSLINUX"
		mov P_EAX,'SY' << 16
		mov P_EBX,'SL' << 16
		mov P_ECX,'IN' << 16
		mov P_EDX,'UX' << 16
		ret

comboot_getchar:
		cmp byte [APIKeyFlag],00h
		jne .queued
		pm_call pm_getchar	; If not queued get input
		and al,al		; Function key?  (CF <- 0)
		jnz .done
		mov [APIKeyWait],ah	; High part of key
		inc byte [APIKeyFlag]	; Set flag
.done:		mov P_AL,al
		ret
.queued:	mov al,[APIKeyWait]
		dec byte [APIKeyFlag]
		jmp .done

;
; INT 28h - DOS idle
;
comboot_int28:
		sti
		cld
		call do_idle
		iret

;
; INT 29h - DOS fast write character
;
comboot_int29:
		sti
		cld
		pm_call pm_writechr
		iret

;
; INT 22h - SYSLINUX-specific system calls
;           System call number in ax
;
comboot_int22:
		sti
		push ds
		push es
		push fs
		push gs
		pushad
		cld
		mov bp,cs
		mov ds,bp
		mov es,bp
		mov bp,sp			; Set up stack frame

		pm_call pm_adjust_screen	; The COMBOOT program might hav changed the screen

		cmp ax,int22_count
		jb .ok
		xor ax,ax			; Function 0 -> unimplemented
.ok:
		xchg ax,bx
		add bx,bx			; CF <- 0
		call [bx+int22_table]
		jmp comboot_resume		; On return

;
; INT 22h AX=0000h	Unimplemented call
;
comapi_err:
		stc
		ret

;
; INT 22h AX=0001h	Get SYSLINUX version
;
comapi_get_version:
		; Number of API functions supported
		mov P_AX,int22_count
		; SYSLINUX version
		mov P_CX,(VERSION_MAJOR << 8)+VERSION_MINOR
		; SYSLINUX derivative ID byte
		mov P_DX,my_id
		; For future use
		mov P_BX,cs	; cs == 0

		mov P_ES,ds
		; ES:SI -> version banner
		mov P_SI,syslinux_banner + 2	; Skip leading CR LF
		; ES:DI -> copyright string
		mov P_DI,copyright_str + 1	; Skip leading space

comapi_nop:
		clc
		ret

;
; INT 22h AX=0002h	Write string
;
; Write null-terminated string in ES:BX
;
comapi_writestr:
		mov ds,P_ES
		mov si,P_BX
		pm_call pm_writestr
		clc
		ret

;
; INT 22h AX=0003h	Run command
;
; Terminates the COMBOOT program and executes the command line in
; ES:BX as if it had been entered by the user.
;
comapi_run:
		mov es,P_ES
		mov bx,P_BX
		pm_call pm_env32_run
		ret

;
; INT 22h AX=0004h	Run default command
;
; Terminates the COMBOOT program and executes the default command line
; as if a timeout had happened or the user pressed <Enter>.
;
comapi_run_default:
		push auto_boot
		jmp comboot_exit

;
; INT 22h AX=0005h	Force text mode
;
; Puts the video in standard text mode
;
comapi_textmode:
		pm_call syslinux_force_text_mode
		clc
		ret

;
; INT 22h AX=0006h	Open file
;
comapi_open:
		mov es,P_ES
		mov si,P_SI
		pm_call pm_open_file
		mov P_EAX,eax
		mov P_CX,cx
		mov P_SI,si
		ret

;
; INT 22h AX=0007h	Read file
;
comapi_read:
		mov es,P_ES
		mov bx,P_BX
		mov si,P_SI
		mov cx,P_CX
		pm_call getfssec
		jnc .noteof
		xor si,si		; SI <- 0 on EOF, CF <- 0
.noteof:	mov P_SI,si
		mov P_ECX,ecx
		ret

;
; INT 22h AX=0008h	Close file
;
comapi_close:
		mov si,P_SI
		pm_call pm_close_file
		clc
		ret

;
; INT 22h AX=0009h	Call PXE stack
;
%if IS_PXELINUX
comapi_pxecall:
		mov bx,P_BX
		mov es,P_ES
		mov di,P_DI
		call pxenv
		mov ax,[PXEStatus]
		mov P_AX,ax
		ret
%else
comapi_pxecall	equ comapi_err			; Not available
%endif

;
; INT 22h AX=000Ah	Get Derivative-Specific Info
;
comapi_derinfo:
		mov P_AL,my_id
%if IS_PXELINUX
		mov ax,[APIVer]
		mov P_DX,ax
		mov ax,[StrucPtr]
		mov P_BX,ax
		mov ax,[StrucPtr+2]
		mov P_ES,ax
		mov ax,[InitStack]
		mov P_SI,ax
		mov ax,[InitStack+2]
		mov P_FS,ax
		mov eax,[IPInfo.MyIP]
		mov P_ECX,eax
		mov P_GS,0
		mov P_DI,IPInfo
%else
		; Physical medium...

		mov al,[SectorShift]
		mov P_CL,al
		mov al,[DriveNumber]
		mov P_DL,al
		mov P_FS,cs
		mov P_SI,OrigESDI
		mov P_GS,cs
		mov P_DI,Hidden
%if IS_SYSLINUX || IS_EXTLINUX
		mov P_ES,cs
		mov P_BX,PartInfo
%elif IS_ISOLINUX
		mov P_ES,cs
		mov P_BX,spec_packet
		mov ax,[BIOSType]
		sub ax,bios_cdrom
		shr ax,2
		mov P_CH,al		; Mode (el torito/cbios/ebios)
%endif
%endif
		clc
		ret

;
; INT 22h AX=000Bh	Get Serial Console Configuration
;
comapi_serialcfg:
		pm_call pm_serialcfg
		mov P_DX,ax
		mov P_CX,cx
		mov P_BX,bx
		clc
		ret

;
; INT 22h AX=000Ch	Perform final cleanup
;
comapi_cleanup:
%if IS_PXELINUX
		; Unload PXE if requested
		test dl,3
		setnz [KeepPXE]
		sub bp,sp		; unload_pxe may move the stack around
		pm_call unload_pxe
		add bp,sp		; restore frame pointer...
%elif IS_SYSLINUX || IS_EXTLINUX
		; Restore original FDC table
		mov eax,[OrigFDCTabPtr]
		mov [fdctab],eax
%endif
		pm_call cleanup_hardware
		clc
		ret

;
; INT 22h AX=000Dh	Obsolete
;
<<<<<<< HEAD
comapi_chainboot:
		ret
=======
>>>>>>> 7307d600

;
; INT 22h AX=000Eh	Get configuration file name
;
comapi_configfile:
		mov P_ES,cs
		mov P_BX,ConfigName
		clc
		ret

;
; INT 22h AX=000Fh	Get IPAPPEND strings
;
comapi_ipappend:
		mov P_ES,cs
		mov P_CX,numIPAppends
		mov P_BX,IPAppends
		clc
		ret

;
; INT 22h AX=0010h	Resolve hostname
;
%if IS_PXELINUX
                extern pm_pxe_dns_resolv
comapi_dnsresolv:
		mov ds,P_ES
		mov si,P_BX
		pm_call pm_pxe_dns_resolv
		mov P_EAX,eax
		clc
		ret
%else
comapi_dnsresolv equ comapi_err
%endif

		section .text16

;
; INT 22h AX=0011h	Obsolete
;

;
; INT 22h AX=0012h	Obsolete
;

;
; INT 22h AX=0013h	Idle call
;
comapi_idle:
		call do_idle
		clc
		ret

;
; INT 22h AX=0014h	Local boot
;
comapi_localboot:
		mov ax,P_DX
		pm_call pm_local_boot
		ret

;
; INT 22h AX=0015h	Feature flags
;
comapi_features:
		mov P_ES,cs
		mov P_BX,feature_flags
		mov P_CX,feature_flags_len
		clc
		ret

;
; INT 22h AX=0016h	Run kernel image
;
comapi_runkernel:
		ret

;
; INT 22h AX=0017h  Report video mode change
;
comapi_usingvga:
		mov ax,P_BX
		cmp ax,0Fh		; Unknown flags = failure
		ja .error
		mov cx,P_CX
		mov dx,P_DX
		pm_call pm_using_vga
		clc
		ret
.error:
		stc
		ret

;
; INT 22h AX=0018h  Query custom font
;
comapi_userfont:
		mov al,[UserFont]
		and al,al
		jz .done
		mov al,[VGAFontSize]
		pm_call pm_userfont
		mov P_ES,es
		mov P_BX,bx

.done:		; CF=0 here
		mov P_AL,al
		ret

;
; INT 22h AX=0019h  Read disk
;
%if IS_SYSLINUX || IS_ISOLINUX || IS_EXTLINUX
comapi_readdisk:
		cmp P_EDI,0		; Reserved for future expansion
		jnz .err
		mov eax,P_EDX
		mov edx,P_ESI
		mov es,P_ES
		mov bx,P_BX
		mov bp,P_CX		; WE CANNOT use P_* after touching bp!
		call getlinsec
		clc
		ret
.err:
		stc
		ret
%else
comapi_readdisk	equ comapi_err
%endif

;
; INT 22h AX=001Ah	Obsolete
;

;
; INT 22h AX=001Bh	Obsolete
;

;
; INT 22h AX=001Ch	Get pointer to auxillary data vector
;
comapi_getadv:
		mov P_ES,ds
		mov P_BX,adv0.data
		mov P_CX,ADV_LEN
		ret

;
; INT 22h AX=001Dh	Write auxillary data vector
;
comapi_writeadv	equ adv_write

;
; INT 22h AX=001Eh	Keyboard remapping table
comapi_kbdtable:
		cmp P_DX,0
		jne .err
		mov P_AX,1			; Version
		mov P_CX,256			; Length
		mov P_ES,cs
		mov P_BX,KbdMap
		ret
.err:
		stc
		ret

;
; INT 22h AX=001Fh	Get current working directory
;
comapi_getcwd:
		mov P_ES,cs
		mov P_BX,CurrentDirName
		clc
		ret

;
; INT 22h AX=0023h	Query shuffler size
;
comapi_shufsize:
		; +15 is padding to guarantee alignment
		mov P_CX,__bcopyxx_len + 15
		ret

;
; INT 22h AX=0024h	Cleanup, shuffle and boot raw
;
comapi_shufraw:
		call comapi_cleanup
		mov edi,P_EDI
		mov esi,P_ESI
		mov ecx,P_ECX
		jmp shuffle_and_boot_raw

;
; INT 22h AX=0025h	Initialize the ADV structure
;
comapi_initadv:
		call adv_init
		ret

		section .data16

%macro		int21 2
		db %1
		dw %2
%endmacro

int21_table:
		int21	00h, comboot_return
		int21	01h, comboot_getkey
		int21	02h, comboot_writechr
		int21	04h, comboot_writeserial
		int21	08h, comboot_getkeynoecho
		int21	09h, comboot_writestr
		int21	0Bh, comboot_checkkey
		int21	30h, comboot_checkver
		int21	4Ch, comboot_return
		int21	 -1, comboot_bad_int21
int21_count	equ ($-int21_table)/3

		alignz 2
int22_table:
		dw comapi_err		; 0000 unimplemented syscall
		dw comapi_get_version	; 0001 get SYSLINUX version
		dw comapi_writestr	; 0002 write string
		dw comapi_run		; 0003 run specified command
		dw comapi_run_default	; 0004 run default command
		dw comapi_textmode	; 0005 force text mode
		dw comapi_open		; 0006 open file
		dw comapi_read		; 0007 read file
		dw comapi_close		; 0008 close file
		dw comapi_pxecall	; 0009 call PXE stack
		dw comapi_derinfo	; 000A derivative-specific info
		dw comapi_serialcfg	; 000B get serial port config
		dw comapi_cleanup	; 000C perform final cleanup
		dw comapi_err		; 000D clean up then bootstrap
		dw comapi_configfile	; 000E get name of config file
		dw comapi_ipappend	; 000F get ipappend strings
		dw comapi_dnsresolv	; 0010 resolve hostname
		dw comapi_err		; 0011 maximum shuffle descriptors
		dw comapi_err		; 0012 cleanup, shuffle and boot
		dw comapi_idle		; 0013 idle call
		dw comapi_localboot	; 0014 local boot
		dw comapi_features	; 0015 feature flags
		dw comapi_runkernel	; 0016 run kernel image
		dw comapi_usingvga	; 0017 report video mode change
		dw comapi_userfont	; 0018 query custom font
		dw comapi_readdisk	; 0019 read disk
		dw comapi_err		; 001A cleanup, shuffle and boot to pm
		dw comapi_err		; 001B cleanup, shuffle and boot to rm
		dw comapi_getadv	; 001C get pointer to ADV
		dw comapi_writeadv	; 001D write ADV to disk
		dw comapi_kbdtable	; 001E keyboard remapping table
		dw comapi_getcwd	; 001F get current working directory
		dw comapi_err		; 0020 open directory
		dw comapi_err		; 0021 read directory
		dw comapi_err		; 0022 close directory
		dw comapi_shufsize	; 0023 query shuffler size
		dw comapi_shufraw	; 0024 cleanup, shuffle and boot raw
		dw comapi_initadv	; 0025 initialize adv structure
int22_count	equ ($-int22_table)/2

APIKeyWait	db 0
APIKeyFlag	db 0

zero_string	db 0			; Empty, null-terminated string

;
; This is the feature flag array for INT 22h AX=0015h
;
; Note: PXELINUX clears the idle is noop flag if appropriate
; in pxe_detect_nic_type
;
		global feature_flags, feature_flags_len
feature_flags:
		db 1			; Have local boot, idle is not noop
feature_flags_len equ ($-feature_flags)

err_notdos	db ': attempted DOS system call INT ',0
err_comlarge	db 'COMBOOT image too large.', CR, LF, 0

		global VGAFontSize, UserFont
		alignz 2
VGAFontSize	dw 16			; Defaults to 16 byte font
UserFont	db 0			; Using a user-specified font

		section .bss16
		alignb 4
DOSErrTramp	resd	33		; Error trampolines

		global ConfigName
ConfigName	resb	FILENAME_MAX
%ifndef HAVE_CURRENTDIRNAME
		global CurrentDirName
CurrentDirName	resb	FILENAME_MAX
%endif<|MERGE_RESOLUTION|>--- conflicted
+++ resolved
@@ -565,11 +565,6 @@
 ;
 ; INT 22h AX=000Dh	Obsolete
 ;
-<<<<<<< HEAD
-comapi_chainboot:
-		ret
-=======
->>>>>>> 7307d600
 
 ;
 ; INT 22h AX=000Eh	Get configuration file name
