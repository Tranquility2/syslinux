--- conflicted
+++ resolved
@@ -7,10 +7,7 @@
 /* The currently mounted filesystem */
 struct fs_info *this_fs = NULL;
 static struct fs_info fs;
-<<<<<<< HEAD
-=======
 struct inode *this_inode = NULL;
->>>>>>> b5839067
 
 /* Actual file structures (we don't have malloc yet...) */
 struct file files[MAX_OPEN];
@@ -248,7 +245,9 @@
     /* ops is a ptr list for several fs_ops */
     const struct fs_ops **ops = (const struct fs_ops **)regs->eax.l;
     
-<<<<<<< HEAD
+    /* Initialize malloc() */
+    mem_init();
+
     while ((blk_shift < 0) && *ops) {
 	/* set up the fs stucture */
 	fs.fs_ops = *ops;
@@ -275,29 +274,7 @@
 		;
     }
     this_fs = &fs;
-=======
-    if (ops->fs_flags & FS_USEMEM)
-	mem_init();
-
-    /* set up the fs stucture */    
-    fs.fs_ops = ops;
-    this_fs = &fs;
-
-    /* this is a total hack... */
-    if (ops->fs_flags & FS_NODEV)
-        fs.fs_dev = NULL;	/* Non-device filesystem */
-    else 
-        fs.fs_dev = device_init(regs->edx.b[0], regs->edx.b[1], regs->ecx.l,
-				regs->esi.w[0], regs->edi.w[0]);
-
-    /* invoke the fs-specific init code */
-    blk_shift = fs.fs_ops->fs_init(&fs);
-    if (blk_shift < 0) {
-	printf("%s fs init error\n", fs.fs_ops->fs_name);
-	for(;;) ; /* halt */
-    }
-
->>>>>>> b5839067
+
     /* initialize the cache */
     if (fs.fs_dev && fs.fs_dev->cache_data)
         cache_init(fs.fs_dev, blk_shift);
