/* -----------------------------------------------------------------------
 *   
 *   Copyright 2008-2009 H. Peter Anvin - All Rights Reserved
 *   Copyright 2009 Intel Corporation; author: H. Peter Anvin
 *
 *   This program is free software; you can redistribute it and/or modify
 *   it under the terms of the GNU General Public License as published by
 *   the Free Software Foundation, Inc., 51 Franklin St, Fifth Floor,
 *   Boston MA 02110-1301, USA; either version 2 of the License, or
 *   (at your option) any later version; incorporated herein by reference.
 *
 * ----------------------------------------------------------------------- */

/*
 * Linker script for the SYSLINUX core
 */

OUTPUT_FORMAT("elf32-i386", "elf32-i386", "elf32-i386")
OUTPUT_ARCH(i386)
EXTERN(_start)
ENTRY(_start)

STACK16_LEN =  4096;
STACK32_LEN = 65536;

SECTIONS
{
	/* Prefix structure for the compression program */
	. = 0;
	.prefix : {
		*(.prefix)
	}

	/* "Early" sections (before the load) */
	. = 0x0800;

	.earlybss (NOLOAD) : {
		__earlybss_start = .;
		*(.earlybss)
		__earlybss_end = .;
	}
	__earlybss_len = __earlybss_end - __earlybss_start;
	__earlybss_dwords = (__earlybss_len + 3) >> 2;

	. = ALIGN(4);
	__bss16_lma = .;
	.bss16 (NOLOAD) : {
		__bss16_start = .;
		*(.bss16)
		__bss16_end = .;
	}
	__bss16_len = __bss16_end - __bss16_start;
	__bss16_dwords = (__bss16_len + 3) >> 2;

	. = ALIGN(4);
 	.config : AT (__config_lma) {
		__config_start = .;
		*(.config)
		__config_end = .;
	}
	__config_len = __config_end - __config_start;
	__config_dwords = (__config_len + 3) >> 2;

	. = ALIGN(16);
 	.replacestub : AT (__replacestub_lma) {
		__replacestub_start = .;
		*(.replacestub)
		__replacestub_end = .;
	}
	__replacestub_len = __replacestub_end - __replacestub_start;
	__replacestub_dwords = (__replacestub_len + 3) >> 2;

	/* 16-bit stack */

	STACK16_BASE = 0x7c00 - STACK16_LEN;
	. = STACK16_BASE;
	.stack16 : AT(STACK16_BASE) {
		__stack16_start = .;
		. += STACK16_LEN;
		__stack16_end = .;
	}
	__stack16_len = __stack16_end - __stack16_start;
	__stack16_dwords = (__stack16_len + 3) >> 2;

	/* Initialized sections */

	. = 0x7c00;
	.init : {
		FILL(0x90909090)
		__init_start = .;
		*(.init)
		__init_end = .;
	}
	__init_len = __init_end - __init_start;
	__init_dwords = (__init_len + 3) >> 2;

	.text16 : {
		FILL(0x90909090)
		__text16_start = .;
		*(.text16)
		__text16_end = .;
	}
	__text16_len = __text16_end - __text16_start;
	__text16_dwords = (__text16_len + 3) >> 2;

	/*
	 * .textnr is used for 32-bit code that is used on the code
	 * path to initialize the .text segment
	 */
	. = ALIGN(16);
	.textnr : {
		FILL(0x90909090)
		__textnr_start = .;
		*(.textnr)
		__textnr_end = .;
	}
	__textnr_len = __textnr_end - __textnr_start;
	__textnr_dwords = (__textnr_len + 3) >> 2;

	. = ALIGN(16);
	.bcopyxx : {
		FILL(0x90909090)
		__bcopyxx_start = .;
		*(.bcopyxx)
		__bcopyxx_end = .;
	}
	__bcopyxx_len = __bcopyxx_end - __bcopyxx_start;
	__bcopyxx_dwords = (__bcopyxx_len + 3) >> 2;

	. = ALIGN(4);
	.data16 : {
	      __data16_start = .;
	      *(.data16)
	      __data16_end = .;
	}
	__data16_len = __data16_end - __data16_start;
	__data16_dwords = (__data16_len + 3) >> 2;

	. = ALIGN(4);
	__config_lma = .;
	. += SIZEOF(.config);

	. = ALIGN(4);
	__replacestub_lma = .;
	. += SIZEOF(.replacestub);

	/* The 32-bit code loads above the non-progbits sections */

	. = ALIGN(16);
	__pm_code_lma = .;

	__high_clear_start = .;
	__high_clear_lma = .;

	. = ALIGN(512);
	.adv (NOLOAD) : {
		__adv_start = .;
		*(.adv)
		__adv_end = .;
	}
	__adv_len = __adv_end - __adv_start;
	__adv_dwords = (__adv_len + 3) >> 2;

	/* Late uninitialized sections */

	. = ALIGN(4);
	__uibss_lma = .;
	.uibss (NOLOAD) : {
		__uibss_start = .;
		*(.uibss)
		__uibss_end = .;
	}
	__uibss_len = __uibss_end - __uibss_start;
	__uibss_dwords = (__uibss_len + 3) >> 2;

	_end16 = .;
	__assert_end16 = ASSERT(_end16 <= 0x10000, "64K overflow");

	/*
	 * The auxilliary data segment is allowed to spill out of the
	 * low 64K.
	 */

	. = ALIGN(16);
	.auxseg (NOLOAD) : {
		__auxseg_start = .;
		*(.auxseg)
		__auxseg_end = .;
	}
	__auxseg_len = __auxseg_end - __auxseg_start;
	__auxseg_dwords = (__auxseg_len + 3) >> 2;
	aux_seg = __auxseg_start >> 4;

	/*
	 * Used to allocate lowmem buffers from 32-bit code
	 */
	.lowmem (NOLOAD) : {
		__lowmem_start = .;
		*(.lowmem)
		__lowmem_end = .;
	}
	__lowmem_len = __lowmem_end - __lowmem_start;
	__lowmem_dwords = (__lowmem_len + 3) >> 2;

	__high_clear_end = .;

	__high_clear_len = __high_clear_end - __high_clear_start;
	__high_clear_dwords = (__high_clear_len + 3) >> 2;


	__assert_high = ASSERT(__high_clear_end <= core_xfer_buf,
	"auxseg/lowmem region collides with xfer_buf_seg");

	/*
	 * 32-bit code.  This is a hack for the moment due to the
	 * real-mode segments also allocated.
	 */

	. = 0x100000;

	__pm_code_start = .;

	__text_vma = .;
	__text_lma = __pm_code_lma;
	.text : AT(__text_lma) {
		FILL(0x90909090)
		__text_start = .;
		*(.text)
		*(.text.*)
		__text_end = .;
	}

	. = ALIGN(16);

	__rodata_vma = .;
	__rodata_lma = __rodata_vma + __text_lma - __text_vma;
	.rodata : AT(__rodata_lma) {
		__rodata_start = .;
		*(.rodata)
		*(.rodata.*)
		__rodata_end = .;
	}

	. = ALIGN(4);

	__ctors_vma = .;
	__ctors_lma = __ctors_vma + __text_lma - __text_vma;
	.ctors : AT(__ctors_lma) {
		__ctors_start = .;
		KEEP (*(SORT(.ctors.*)))
		KEEP (*(.ctors))
		__ctors_end = .;
	}

	__dtors_vma = .;
	__dtors_lma = __dtors_vma + __text_lma - __text_vma;
	.dtors : AT(__dtors_lma) {
		__dtors_start = .;
		KEEP (*(SORT(.dtors.*)))
		KEEP (*(.dtors))
		__dtors_end = .;
	}

	. = ALIGN(4);

	__dynsym_vma = .;
	__dynsym_lma = __dynsym_vma + __text_lma - __text_vma;
	.dynsym : AT(__dynsym_lma) {
		__dynsym_start = .;
		*(.dynsym)
		__dynsym_end = .;
	}
	__dynsym_len = __dynsym_end - __dynsym_start;

	. = ALIGN(4);

	__dynstr_vma = .;
	__dynstr_lma = __dynstr_vma + __text_lma - __text_vma;
	.dynstr : AT(__dynstr_lma) {
		__dynstr_start = .;
		*(.dynstr)
		__dynstr_end = .;
	}
	__dynstr_len = __dynstr_end - __dynstr_start;

	. = ALIGN(4);

	__gnu_hash_vma = .;
	__gnu_hash_lma = __gnu_hash_vma + __text_lma - __text_vma;
	.gnu.hash : AT(__gnu_hash_lma) {
		__gnu_hash_start = .;
		*(.gnu.hash)
		__gnu_hash_end = .;
	}

	. = ALIGN(4);

	__got_vma = .;
	__got_lma = __got_vma + __text_lma - __text_vma;
	.got : AT(__got_lma) {
		__got_start = .;
		KEEP (*(.got.plt))
		KEEP (*(.got))
		__got_end = .;
	}

	. = ALIGN(4);

	__dynamic_vma = .;
	__dynamic_lma = __dynamic_vma + __text_lma - __text_vma;
	.dynamic : AT(__dynamic_lma) {
		__dynamic_start = .;
		*(.dynamic)
		__dynamic_end = .;
	}

	. = ALIGN(16);

	__data_vma = .;
	__data_lma = __data_vma + __text_lma - __text_vma;
	.data : AT(__data_lma) {
		__data_start = .;
		*(.data)
		*(.data.*)
		__data_end = .;
	}

	__pm_code_end = .;
	__pm_code_len = __pm_code_end - __pm_code_start;
	__pm_code_dwords = (__pm_code_len + 3) >> 2;

	. = ALIGN(128);
	
	__bss_vma = .;
	__bss_lma = .;		/* Dummy */
	.bss (NOLOAD) : AT (__bss_lma) {
		__bss_start = .;
		*(.bss)
		*(.bss.*)
		*(COMMON)
		__bss_end = .;
	}
	__bss_len = __bss_end - __bss_start;
	__bss_dwords = (__bss_len + 3) >> 2;

	. = ALIGN(65536);

	/* XXX: This stack should be unified with the COM32 stack */
	__stack_vma = .;
	__stack_lma = .;	/* Dummy */
	.stack (NOLOAD) : AT(__stack_lma) {
		__stack_start = .;
		. += STACK32_LEN;
		__stack_end = .;
	}
	__stack_len = __stack_end - __stack_start;
	__stack_dwords = (__stack_len + 3) >> 2;

	_end = .;

	/* COM32R and kernels are loaded after our own PM code */
	. = ALIGN(65536);
	free_high_memory = .;

<<<<<<< HEAD
	/* 
	 * We don't need .rel.dyn so put it here where we can simply
	 * remove it.
	 */
	.rel.dyn : {
		*(.rel.dyn)
	}

	/* No "interpreter" applicable */
	/DISCARD/ : {
		*(.interp)
	}
}
=======
	/* Stuff we don't need... */
	/DISCARD/ : {
		*(.eh_frame)
	}
}
>>>>>>> 25fb8ebd
<|MERGE_RESOLUTION|>--- conflicted
+++ resolved
@@ -362,24 +362,18 @@
 	. = ALIGN(65536);
 	free_high_memory = .;
 
-<<<<<<< HEAD
 	/* 
 	 * We don't need .rel.dyn so put it here where we can simply
-	 * remove it.
+	 * remove it.  Putting it in /DISCARD/ doesn't work because it
+	 * is linker-generated.
 	 */
 	.rel.dyn : {
 		*(.rel.dyn)
 	}
 
-	/* No "interpreter" applicable */
+	/* Stuff we don't need... */
 	/DISCARD/ : {
 		*(.interp)
+		*(.eh_frame)
 	}
 }
-=======
-	/* Stuff we don't need... */
-	/DISCARD/ : {
-		*(.eh_frame)
-	}
-}
->>>>>>> 25fb8ebd
