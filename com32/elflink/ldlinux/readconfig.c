/* ----------------------------------------------------------------------- *
 *
 *   Copyright 2004-2009 H. Peter Anvin - All Rights Reserved
 *   Copyright 2009 Intel Corporation; author: H. Peter Anvin
 *
 *   This program is free software; you can redistribute it and/or modify
 *   it under the terms of the GNU General Public License as published by
 *   the Free Software Foundation, Inc., 51 Franklin St, Fifth Floor,
 *   Boston MA 02110-1301, USA; either version 2 of the License, or
 *   (at your option) any later version; incorporated herein by reference.
 *
 * ----------------------------------------------------------------------- */

#include <sys/io.h>
#include <fcntl.h>
#include <stdio.h>
#include <stdbool.h>
#include <stdlib.h>
#include <string.h>
#include <minmax.h>
#include <alloca.h>
#include <inttypes.h>
#include <colortbl.h>
#include <com32.h>
#include <syslinux/adv.h>
#include <syslinux/config.h>
#include <dprintf.h>
<<<<<<< HEAD
#include <ctype.h>
#include <core.h>
=======
#include <fs.h>
>>>>>>> ef3cb76b

#include "menu.h"
#include "config.h"
#include "getkey.h"
#include "core.h"
#include "fs.h"

const struct menu_parameter mparm[NPARAMS] = {
    [P_WIDTH] = {"width", 0},
    [P_MARGIN] = {"margin", 10},
    [P_PASSWD_MARGIN] = {"passwordmargin", 3},
    [P_MENU_ROWS] = {"rows", 12},
    [P_TABMSG_ROW] = {"tabmsgrow", 18},
    [P_CMDLINE_ROW] = {"cmdlinerow", 18},
    [P_END_ROW] = {"endrow", -1},
    [P_PASSWD_ROW] = {"passwordrow", 11},
    [P_TIMEOUT_ROW] = {"timeoutrow", 20},
    [P_HELPMSG_ROW] = {"helpmsgrow", 22},
    [P_HELPMSGEND_ROW] = {"helpmsgendrow", -1},
    [P_HSHIFT] = {"hshift", 0},
    [P_VSHIFT] = {"vshift", 0},
    [P_HIDDEN_ROW] = {"hiddenrow", -2},
};

short uappendlen = 0;		//bytes in append= command
short ontimeoutlen = 0;		//bytes in ontimeout command
short onerrorlen = 0;		//bytes in onerror command
short forceprompt = 0;		//force prompt
short noescape = 0;		//no escape
short nocomplete = 0;		//no label completion on TAB key
short allowimplicit = 1;	//allow implicit kernels
short allowoptions = 1;		//user-specified options allowed
short includelevel = 1;		//nesting level
short defaultlevel = 0;		//the current level of default
short vkernel = 0;		//have we seen any "label" statements?
short displaycon = 1;		//conio.inc
short nohalt = 1;		//idle.inc

const char *default_cmd = NULL;	//"default" command line
const char *onerror = NULL;	//"onerror" command line

/* Empty refstring */
const char *empty_string;

/* Root menu, starting menu, hidden menu, and list of all menus */
struct menu *root_menu, *start_menu, *hide_menu, *menu_list, *default_menu;

/* These are global parameters regardless of which menu we're displaying */
int shiftkey = 0;		/* Only display menu if shift key pressed */
int hiddenmenu = 0;
long long totaltimeout = 0;

/* Keep track of global default */
static int has_ui = 0;		/* DEFAULT only counts if UI is found */
extern const char *globaldefault;
static bool menusave = false;	/* True if there is any "menu save" */

/* Linked list of all entires, hidden or not; used by unlabel() */
static struct menu_entry *all_entries;
static struct menu_entry **all_entries_end = &all_entries;

static const struct messages messages[MSG_COUNT] = {
    [MSG_AUTOBOOT] = {"autoboot", "Automatic boot in # second{,s}..."},
    [MSG_TAB] = {"tabmsg", "Press [Tab] to edit options"},
    [MSG_NOTAB] = {"notabmsg", ""},
    [MSG_PASSPROMPT] = {"passprompt", "Password required"},
};

#define astrdup(x) ({ char *__x = (x); \
                      size_t __n = strlen(__x) + 1; \
                      char *__p = alloca(__n); \
                      if ( __p ) memcpy(__p, __x, __n); \
                      __p; })

/*
 * Search the list of all menus for a specific label
 */
static struct menu *find_menu(const char *label)
{
    struct menu *m;

    for (m = menu_list; m; m = m->next) {
	if (!strcmp(label, m->label))
	    return m;
    }

    return NULL;
}

#define MAX_LINE 4096

/* Strip ^ from a string, returning a new reference to the same refstring
   if none present */
static const char *strip_caret(const char *str)
{
    const char *p, *r;
    char *q;
    int carets = 0;

    p = str;
    for (;;) {
	p = strchr(p, '^');
	if (!p)
	    break;
	carets++;
	p++;
    }

    if (!carets)
	return refstr_get(str);

    r = q = refstr_alloc(strlen(str) - carets);
    for (p = str; *p; p++)
	if (*p != '^')
	    *q++ = *p;

    *q = '\0';			/* refstr_alloc() already did this... */

    return r;
}

/* Check to see if we are at a certain keyword (case insensitive) */
/* Returns a pointer to the first character past the keyword */
static char *looking_at(char *line, const char *kwd)
{
    char *p = line;
    const char *q = kwd;

    while (*p && *q && ((*p ^ *q) & ~0x20) == 0) {
	p++;
	q++;
    }

    if (*q)
	return NULL;		/* Didn't see the keyword */

    return my_isspace(*p) ? p : NULL;	/* Must be EOL or whitespace */
}

static struct menu *new_menu(struct menu *parent,
			     struct menu_entry *parent_entry, const char *label)
{
    struct menu *m = calloc(1, sizeof(struct menu));
    int i;
	
	//dprintf("enter: menu_label = %s", label);

    m->label = label;
    m->title = refstr_get(empty_string);

    if (parent) {
	/* Submenu */
	m->parent = parent;
	m->parent_entry = parent_entry;
	parent_entry->action = MA_SUBMENU;
	parent_entry->submenu = m;

	for (i = 0; i < MSG_COUNT; i++)
	    m->messages[i] = refstr_get(parent->messages[i]);

	memcpy(m->mparm, parent->mparm, sizeof m->mparm);

	m->allowedit = parent->allowedit;
	m->timeout = parent->timeout;
	m->save = parent->save;

	m->ontimeout = refstr_get(parent->ontimeout);
	m->onerror = refstr_get(parent->onerror);
	m->menu_master_passwd = refstr_get(parent->menu_master_passwd);
	m->menu_background = refstr_get(parent->menu_background);

	m->color_table = copy_color_table(parent->color_table);

	for (i = 0; i < 12; i++) {
	    m->fkeyhelp[i].textname = refstr_get(parent->fkeyhelp[i].textname);
	    m->fkeyhelp[i].background =
		refstr_get(parent->fkeyhelp[i].background);
	}
    } else {
	/* Root menu */
	for (i = 0; i < MSG_COUNT; i++)
	    m->messages[i] = refstrdup(messages[i].defmsg);
	for (i = 0; i < NPARAMS; i++)
	    m->mparm[i] = mparm[i].value;

	m->allowedit = true;	/* Allow edits of the command line */
	m->color_table = default_color_table();
    }

    m->next = menu_list;
    menu_list = m;

    return m;
}

struct labeldata {
    const char *label;
    const char *kernel;
    enum kernel_type type;
    const char *append;
    const char *initrd;
    const char *menulabel;
    const char *passwd;
    char *helptext;
    unsigned int ipappend;
    unsigned int menuhide;
    unsigned int menudefault;
    unsigned int menuseparator;
    unsigned int menudisabled;
    unsigned int menuindent;
    enum menu_action action;
    int save;
    struct menu *submenu;
};

/* Menu currently being parsed */
static struct menu *current_menu;

static void clear_label_data(struct labeldata *ld)
{
    refstr_put(ld->label);
    refstr_put(ld->kernel);
    refstr_put(ld->append);
    refstr_put(ld->initrd);
    refstr_put(ld->menulabel);
    refstr_put(ld->passwd);

    memset(ld, 0, sizeof *ld);
}

static struct menu_entry *new_entry(struct menu *m)
{
    struct menu_entry *me;

    //dprintf("enter, call from menu %s", m->label);

    if (m->nentries >= m->nentries_space) {
	if (!m->nentries_space)
	    m->nentries_space = 1;
	else
	    m->nentries_space <<= 1;

	m->menu_entries = realloc(m->menu_entries, m->nentries_space *
				  sizeof(struct menu_entry *));
    }

    me = calloc(1, sizeof(struct menu_entry));
    me->menu = m;
    me->entry = m->nentries;
    m->menu_entries[m->nentries++] = me;
    *all_entries_end = me;
    all_entries_end = &me->next;

    return me;
}

static void consider_for_hotkey(struct menu *m, struct menu_entry *me)
{
    const char *p = strchr(me->displayname, '^');

    if (me->action != MA_DISABLED) {
	if (p && p[1]) {
	    unsigned char hotkey = p[1] & ~0x20;
	    if (!m->menu_hotkeys[hotkey]) {
		me->hotkey = hotkey;
		m->menu_hotkeys[hotkey] = me;
	    }
	}
    }
}

static void record(struct menu *m, struct labeldata *ld, const char *append)
{
	int i;
	struct menu_entry *me;
	const struct syslinux_ipappend_strings *ipappend;

	if (!ld->label)
		return;			/* Nothing defined */

	/* Hidden entries are recorded on a special "hidden menu" */
	if (ld->menuhide)
		m = hide_menu;

	char ipoptions[4096], *ipp;
	const char *a;
	char *s;

	me = new_entry(m);

	me->displayname = ld->menulabel
	    ? refstr_get(ld->menulabel) : refstr_get(ld->label);
	me->label = refstr_get(ld->label);
	me->passwd = refstr_get(ld->passwd);
	me->helptext = ld->helptext;
	me->hotkey = 0;
	me->action = ld->action ? ld->action : MA_CMD;
	me->save = ld->save ? (ld->save > 0) : m->save;

	if (ld->menuindent) {
	    const char *dn;

	    rsprintf(&dn, "%*s%s", ld->menuindent, "", me->displayname);
	    refstr_put(me->displayname);
	    me->displayname = dn;
	}

	if (ld->menuseparator) {
	    refstr_put(me->displayname);
	    me->displayname = refstr_get(empty_string);
	}

	if (ld->menuseparator || ld->menudisabled) {
	    me->action = MA_DISABLED;
	    refstr_put(me->label);
	    me->label = NULL;
	    refstr_put(me->passwd);
	    me->passwd = NULL;
	}

	if (ld->menulabel)
	    consider_for_hotkey(m, me);

	switch (me->action) {
	case MA_CMD:
	    ipp = ipoptions;
	    *ipp = '\0';

	    if (ld->initrd)
		ipp += sprintf(ipp, " initrd=%s", ld->initrd);

	    if (ld->ipappend) {
		ipappend = syslinux_ipappend_strings();
		for (i = 0; i < ipappend->count; i++) {
		    if ((ld->ipappend & (1U << i)) && ipappend->ptr[i])
			ipp += sprintf(ipp, " %s", ipappend->ptr[i]);
		}
	    }

	    a = ld->append;
	    if (!a)
		a = append;
	    if (!a || (a[0] == '-' && !a[1]))
		a = "";
	    s = a[0] ? " " : "";

	    if (ld->type == KT_KERNEL)
		rsprintf(&me->cmdline, "%s%s%s%s", ld->kernel, s, a, ipoptions);
	    else
		rsprintf(&me->cmdline, ".%s %s%s%s%s",
			 kernel_types[ld->type], ld->kernel, s, a, ipoptions);
		dprintf("type = %s, cmd = %s", kernel_types[ld->type], me->cmdline);
	    break;

	case MA_GOTO_UNRES:
	case MA_EXIT_UNRES:
	    me->cmdline = refstr_get(ld->kernel);
	    break;

	case MA_GOTO:
	case MA_EXIT:
	    me->submenu = ld->submenu;
	    break;

	default:
	    break;
	}

	if (ld->menudefault && me->action == MA_CMD)
	    m->defentry = m->nentries - 1;

    clear_label_data(ld);
}

static struct menu *begin_submenu(const char *tag)
{
    struct menu_entry *me;

    if (!tag[0])
	tag = NULL;

    me = new_entry(current_menu);
    me->displayname = refstrdup(tag);
    return new_menu(current_menu, me, refstr_get(me->displayname));
}

static struct menu *end_submenu(void)
{
    return current_menu->parent ? current_menu->parent : current_menu;
}

void print_labels(const char *prefix, size_t len)
{
    struct menu_entry *me;

    printf("\n");
    for (me = all_entries; me; me = me->next ) {
	if (!strncmp(prefix, me->label, len))
	    printf(" %s\n", me->label);
    }
}

struct menu_entry *find_label(const char *str)
{
    const char *p;
    struct menu_entry *me;
    int pos;

    p = str;
    while (*p && !my_isspace(*p))
	p++;

    /* p now points to the first byte beyond the kernel name */
    pos = p - str;

    for (me = all_entries; me; me = me->next) {
	if (!strncmp(str, me->label, pos) && !me->label[pos])
	    return me;
    }

    return NULL;
}

static const char *unlabel(const char *str)
{
    /* Convert a CLI-style command line to an executable command line */
    const char *p;
    const char *q;
    struct menu_entry *me;
    int pos;

    p = str;
    while (*p && !my_isspace(*p))
	p++;

    /* p now points to the first byte beyond the kernel name */
    pos = p - str;

    for (me = all_entries; me; me = me->next) {
	if (!strncmp(str, me->label, pos) && !me->label[pos]) {
	    /* Found matching label */
	    rsprintf(&q, "%s%s", me->cmdline, p);
	    refstr_put(str);
	    return q;
	}
    }

    return str;
}

static const char *refdup_word(char **p)
{
    char *sp = *p;
    char *ep = sp;

    while (*ep && !my_isspace(*ep))
	ep++;

    *p = ep;
    return refstrndup(sp, ep - sp);
}

int my_isxdigit(char c)
{
    unsigned int uc = c;

    return (uc - '0') < 10 || ((uc | 0x20) - 'a') < 6;
}

unsigned int hexval(char c)
{
    unsigned char uc = c | 0x20;
    unsigned int v;

    v = uc - '0';
    if (v < 10)
	return v;

    return uc - 'a' + 10;
}

unsigned int hexval2(const char *p)
{
    return (hexval(p[0]) << 4) + hexval(p[1]);
}

uint32_t parse_argb(char **p)
{
    char *sp = *p;
    char *ep;
    uint32_t argb;
    size_t len, dl;

    if (*sp == '#')
	sp++;

    ep = sp;

    while (my_isxdigit(*ep))
	ep++;

    *p = ep;
    len = ep - sp;

    switch (len) {
    case 3:			/* #rgb */
	argb =
	    0xff000000 +
	    (hexval(sp[0]) * 0x11 << 16) +
	    (hexval(sp[1]) * 0x11 << 8) + (hexval(sp[2]) * 0x11);
	break;
    case 4:			/* #argb */
	argb =
	    (hexval(sp[0]) * 0x11 << 24) +
	    (hexval(sp[1]) * 0x11 << 16) +
	    (hexval(sp[2]) * 0x11 << 8) + (hexval(sp[3]) * 0x11);
	break;
    case 6:			/* #rrggbb */
    case 9:			/* #rrrgggbbb */
    case 12:			/* #rrrrggggbbbb */
	dl = len / 3;
	argb =
	    0xff000000 +
	    (hexval2(sp + 0) << 16) +
	    (hexval2(sp + dl) << 8) + hexval2(sp + dl * 2);
	break;
    case 8:			/* #aarrggbb */
	/* #aaarrrgggbbb is indistinguishable from #rrrrggggbbbb,
	   assume the latter is a more common format */
    case 16:			/* #aaaarrrrggggbbbb */
	dl = len / 4;
	argb =
	    (hexval2(sp + 0) << 24) +
	    (hexval2(sp + dl) << 16) +
	    (hexval2(sp + dl * 2) << 8) + hexval2(sp + dl * 3);
	break;
    default:
	argb = 0xffff0000;	/* Bright red (error indication) */
	break;
    }

    return argb;
}

/*
 * Parser state.  This is global so that including multiple
 * files work as expected, which is that everything works the
 * same way as if the files had been concatenated together.
 */
//static const char *append = NULL;
extern const char *append;
//static unsigned int ipappend = 0;
unsigned int ipappend = 0;
extern uint16_t PXERetry;
static struct labeldata ld;

static int parse_one_config(const char *filename);

static char *is_kernel_type(char *cmdstr, enum kernel_type *type)
{
    const char *const *p;
    char *q;
    enum kernel_type t = KT_NONE;

    for (p = kernel_types; *p; p++, t++) {
	if ((q = looking_at(cmdstr, *p))) {
	    *type = t;
	    return q;
	}
    }

    return NULL;
}

static char *is_message_name(char *cmdstr, enum message_number *msgnr)
{
    char *q;
    enum message_number i;

    for (i = 0; i < MSG_COUNT; i++) {
	if ((q = looking_at(cmdstr, messages[i].name))) {
	    *msgnr = i;
	    return q;
	}
    }

    return NULL;
}

static int cat_file(const char *filename)
{
	FILE *f;
	char line[2048];

	f = fopen(filename, "r");
	if (!f)
		return -1;

	while (fgets(line, sizeof(line), f) != NULL)
		printf("%s", line);

	fclose(f);
	return 0;
}

void cat_help_file(int key)
{
	struct menu *cm = current_menu;
	int fkey;

	switch (key) {
	case KEY_F1:
		fkey = 0;
		break;
	case KEY_F2:
		fkey = 1;
		break;
	case KEY_F3:
		fkey = 2;
		break;
	case KEY_F4:
		fkey = 3;
		break;
	case KEY_F5:
		fkey = 4;
		break;
	case KEY_F6:
		fkey = 5;
		break;
	case KEY_F7:
		fkey = 6;
		break;
	case KEY_F8:
		fkey = 7;
		break;
	case KEY_F9:
		fkey = 8;
		break;
	case KEY_F10:
		fkey = 9;
		break;
	case KEY_F11:
		fkey = 10;
		break;
	case KEY_F12:
		fkey = 11;
		break;
	default:
		fkey = -1;
		break;
	}

	if (fkey == -1)
		return;

	if (cm->fkeyhelp[fkey].textname) {
		printf("\n");
		cat_file(cm->fkeyhelp[fkey].textname);
	}
}

static char *is_fkey(char *cmdstr, int *fkeyno)
{
    char *q;
    int no;

    if ((cmdstr[0] | 0x20) != 'f')
	return NULL;

    no = strtoul(cmdstr + 1, &q, 10);
    if (!my_isspace(*q))
	return NULL;

    if (no < 0 || no > 12)
	return NULL;

    *fkeyno = (no == 0) ? 10 : no - 1;
    return q;
}

extern uint8_t FlowIgnore;
extern uint8_t FlowInput;
extern uint8_t FlowOutput;
extern uint16_t SerialPort;
extern uint16_t BaudDivisor;
extern uint8_t SerialNotice;

#define DEFAULT_BAUD	9600
#define BAUD_DIVISOR	115200
#define serial_base	0x0400

extern void sirq_cleanup_nowipe(void);
extern void sirq_install(void);
extern void write_serial_str(void);

static inline void io_delay(void)
{
	outb(0, 0x80);
	outb(0, 0x80);
}

extern void get_msg_file(void);
extern void loadfont(void);
extern void loadkeys(void);

extern char syslinux_banner[];
extern char copyright_str[];

static void parse_config_file(FILE * f)
{
    char line[MAX_LINE], *p, *ep, ch;
    enum kernel_type type;
    enum message_number msgnr;
    int fkeyno;
    struct menu *m = current_menu;

    while (fgets(line, sizeof line, f)) {
	p = strchr(line, '\r');
	if (p)
	    *p = '\0';
	p = strchr(line, '\n');
	if (p)
	    *p = '\0';

	p = skipspace(line);

	if (looking_at(p, "menu")) {

	    p = skipspace(p + 4);

	    if (looking_at(p, "label")) {
			if (ld.label) {
				refstr_put(ld.menulabel);
				ld.menulabel = refstrdup(skipspace(p + 5));
			} else if (m->parent_entry) {
				refstr_put(m->parent_entry->displayname);
				m->parent_entry->displayname = refstrdup(skipspace(p + 5));
				consider_for_hotkey(m->parent, m->parent_entry);
				if (!m->title[0]) {
				/* MENU LABEL -> MENU TITLE on submenu */
				refstr_put(m->title);
				m->title = strip_caret(m->parent_entry->displayname);
				}
			}
			} else if (looking_at(p, "title")) {
			refstr_put(m->title);
			m->title = refstrdup(skipspace(p + 5));
			if (m->parent_entry) {
				/* MENU TITLE -> MENU LABEL on submenu */
				if (m->parent_entry->displayname == m->label) {
				refstr_put(m->parent_entry->displayname);
				m->parent_entry->displayname = refstr_get(m->title);
				}
			}
	    } else if (looking_at(p, "default")) {
		if (ld.label) {
		    ld.menudefault = 1;
		} else if (m->parent_entry) {
		    m->parent->defentry = m->parent_entry->entry;
		}
	    } else if (looking_at(p, "hide")) {
		ld.menuhide = 1;
	    } else if (looking_at(p, "passwd")) {
		if (ld.label) {
		    refstr_put(ld.passwd);
		    ld.passwd = refstrdup(skipspace(p + 6));
		} else if (m->parent_entry) {
		    refstr_put(m->parent_entry->passwd);
		    m->parent_entry->passwd = refstrdup(skipspace(p + 6));
		}
	    } else if (looking_at(p, "shiftkey")) {
		shiftkey = 1;
	    } else if (looking_at(p, "save")) {
		menusave = true;
		if (ld.label)
		    ld.save = 1;
		else
		    m->save = true;
	    } else if (looking_at(p, "nosave")) {
		if (ld.label)
		    ld.save = -1;
		else
		    m->save = false;
	    } else if (looking_at(p, "onerror")) {
		refstr_put(m->onerror);
		m->onerror = refstrdup(skipspace(p + 7));
		onerrorlen = strlen(m->onerror);
		refstr_put(onerror);
		onerror = refstrdup(m->onerror);
	    } else if (looking_at(p, "master")) {
		p = skipspace(p + 6);
		if (looking_at(p, "passwd")) {
		    refstr_put(m->menu_master_passwd);
		    m->menu_master_passwd = refstrdup(skipspace(p + 6));
		}
	    } else if ((ep = looking_at(p, "include"))) {
		goto do_include;
	    } else if ((ep = looking_at(p, "background"))) {
		p = skipspace(ep);
		refstr_put(m->menu_background);
		m->menu_background = refdup_word(&p);
	    } else if ((ep = looking_at(p, "hidden"))) {
		hiddenmenu = 1;
	    } else if ((ep = is_message_name(p, &msgnr))) {
		refstr_put(m->messages[msgnr]);
		m->messages[msgnr] = refstrdup(skipspace(ep));
	    } else if ((ep = looking_at(p, "color")) ||
		       (ep = looking_at(p, "colour"))) {
		int i;
		struct color_table *cptr;
		p = skipspace(ep);
		cptr = m->color_table;
		for (i = 0; i < menu_color_table_size; i++) {
		    if ((ep = looking_at(p, cptr->name))) {
			p = skipspace(ep);
			if (*p) {
			    if (looking_at(p, "*")) {
				p++;
			    } else {
				refstr_put(cptr->ansi);
				cptr->ansi = refdup_word(&p);
			    }

			    p = skipspace(p);
			    if (*p) {
				if (looking_at(p, "*"))
				    p++;
				else
				    cptr->argb_fg = parse_argb(&p);

				p = skipspace(p);
				if (*p) {
				    if (looking_at(p, "*"))
					p++;
				    else
					cptr->argb_bg = parse_argb(&p);

				    /* Parse a shadow mode */
				    p = skipspace(p);
				    ch = *p | 0x20;
				    if (ch == 'n')	/* none */
					cptr->shadow = SHADOW_NONE;
				    else if (ch == 's')	/* std, standard */
					cptr->shadow = SHADOW_NORMAL;
				    else if (ch == 'a')	/* all */
					cptr->shadow = SHADOW_ALL;
				    else if (ch == 'r')	/* rev, reverse */
					cptr->shadow = SHADOW_REVERSE;
				}
			    }
			}
			break;
		    }
		    cptr++;
		}
	    } else if ((ep = looking_at(p, "msgcolor")) ||
		       (ep = looking_at(p, "msgcolour"))) {
		unsigned int fg_mask = MSG_COLORS_DEF_FG;
		unsigned int bg_mask = MSG_COLORS_DEF_BG;
		enum color_table_shadow shadow = MSG_COLORS_DEF_SHADOW;

		p = skipspace(ep);
		if (*p) {
		    if (!looking_at(p, "*"))
			fg_mask = parse_argb(&p);

		    p = skipspace(p);
		    if (*p) {
			if (!looking_at(p, "*"))
			    bg_mask = parse_argb(&p);

			p = skipspace(p);
			switch (*p | 0x20) {
			case 'n':
			    shadow = SHADOW_NONE;
			    break;
			case 's':
			    shadow = SHADOW_NORMAL;
			    break;
			case 'a':
			    shadow = SHADOW_ALL;
			    break;
			case 'r':
			    shadow = SHADOW_REVERSE;
			    break;
			default:
			    /* go with default */
			    break;
			}
		    }
		}
		set_msg_colors_global(m->color_table, fg_mask, bg_mask, shadow);
	    } else if (looking_at(p, "separator")) {
		record(m, &ld, append);
		ld.label = refstr_get(empty_string);
		ld.menuseparator = 1;
		record(m, &ld, append);
	    } else if (looking_at(p, "disable") || looking_at(p, "disabled")) {
		ld.menudisabled = 1;
	    } else if (looking_at(p, "indent")) {
		ld.menuindent = atoi(skipspace(p + 6));
	    } else if (looking_at(p, "begin")) {
		record(m, &ld, append);
		m = current_menu = begin_submenu(skipspace(p + 5));
	    } else if (looking_at(p, "end")) {
		record(m, &ld, append);
		m = current_menu = end_submenu();
	    } else if (looking_at(p, "quit")) {
		if (ld.label)
		    ld.action = MA_QUIT;
	    } else if (looking_at(p, "goto")) {
		if (ld.label) {
		    ld.action = MA_GOTO_UNRES;
		    refstr_put(ld.kernel);
		    ld.kernel = refstrdup(skipspace(p + 4));
		}
	    } else if (looking_at(p, "exit")) {
		p = skipspace(p + 4);
		if (ld.label && m->parent) {
		    if (*p) {
			/* This is really just a goto, except for the marker */
			ld.action = MA_EXIT_UNRES;
			refstr_put(ld.kernel);
			ld.kernel = refstrdup(p);
		    } else {
			ld.action = MA_EXIT;
			ld.submenu = m->parent;
		    }
		}
	    } else if (looking_at(p, "start")) {
		start_menu = m;
	    } else {
		/* Unknown, check for layout parameters */
		enum parameter_number mp;
		for (mp = 0; mp < NPARAMS; mp++) {
		    if ((ep = looking_at(p, mparm[mp].name))) {
			m->mparm[mp] = atoi(skipspace(ep));
			break;
		    }
		}
	    }
	}
	/* feng: menu handling end */	
	else if (looking_at(p, "text")) {

		/* loop till we fined the "endtext" */
	    enum text_cmd {
		TEXT_UNKNOWN,
		TEXT_HELP
	    } cmd = TEXT_UNKNOWN;
	    int len = ld.helptext ? strlen(ld.helptext) : 0;
	    int xlen;

	    p = skipspace(p + 4);

	    if (looking_at(p, "help"))
		cmd = TEXT_HELP;

	    while (fgets(line, sizeof line, f)) {
		p = skipspace(line);
		if (looking_at(p, "endtext"))
		    break;

		xlen = strlen(line);

		switch (cmd) {
		case TEXT_UNKNOWN:
		    break;
		case TEXT_HELP:
		    ld.helptext = realloc(ld.helptext, len + xlen + 1);
		    memcpy(ld.helptext + len, line, xlen + 1);
		    len += xlen;
		    break;
		}
	    }
	} else if ((ep = is_fkey(p, &fkeyno))) {
	    p = skipspace(ep);
	    if (m->fkeyhelp[fkeyno].textname) {
		refstr_put(m->fkeyhelp[fkeyno].textname);
		m->fkeyhelp[fkeyno].textname = NULL;
	    }
	    if (m->fkeyhelp[fkeyno].background) {
		refstr_put(m->fkeyhelp[fkeyno].background);
		m->fkeyhelp[fkeyno].background = NULL;
	    }

	    refstr_put(m->fkeyhelp[fkeyno].textname);
	    m->fkeyhelp[fkeyno].textname = refdup_word(&p);
	    if (*p) {
		p = skipspace(p);
		m->fkeyhelp[fkeyno].background = refdup_word(&p);
	    }
	} else if ((ep = looking_at(p, "include"))) {
do_include:
	    {
		const char *file;
		p = skipspace(ep);
		file = refdup_word(&p);
		p = skipspace(p);
		if (*p) {
		    record(m, &ld, append);
		    m = current_menu = begin_submenu(p);
		    parse_one_config(file);
		    record(m, &ld, append);
		    m = current_menu = end_submenu();
		} else {
		    parse_one_config(file);
		}
		refstr_put(file);
	    }
	} else if (looking_at(p, "append")) {
	    const char *a = refstrdup(skipspace(p + 6));
	    if (ld.label) {
		refstr_put(ld.append);
		ld.append = a;
	    } else {
		refstr_put(append);
		append = a;
	    }
	    //dprintf("we got a append: %s", a);
	} else if (looking_at(p, "initrd")) {
	    const char *a = refstrdup(skipspace(p + 6));
	    if (ld.label) {
		refstr_put(ld.initrd);
		ld.initrd = a;
	    } else {
		/* Ignore */
	    }
	} else if (looking_at(p, "label")) {
	    p = skipspace(p + 5);
	    /* when first time see "label", it will not really record anything */
	    record(m, &ld, append);
	    ld.label = refstrdup(p);
	    ld.kernel = refstrdup(p);
	    /* feng: this is the default type for all */
	    ld.type = KT_KERNEL;
	    ld.passwd = NULL;
	    ld.append = NULL;
	    ld.initrd = NULL;
	    ld.menulabel = NULL;
	    ld.helptext = NULL;
	    ld.ipappend = ipappend;
	    ld.menudefault = ld.menuhide = ld.menuseparator =
		ld.menudisabled = ld.menuindent = 0;
	} else if ((ep = is_kernel_type(p, &type))) {
	    if (ld.label) {
		refstr_put(ld.kernel);
		ld.kernel = refstrdup(skipspace(ep));
		ld.type = type;
		//dprintf("got a kernel: %s, type = %d", ld.kernel, ld.type);
	    }
	} else if (looking_at(p, "timeout")) {
	    m->timeout = (atoi(skipspace(p + 7)) * CLK_TCK + 9) / 10;
	} else if (looking_at(p, "totaltimeout")) {
	    totaltimeout = (atoll(skipspace(p + 13)) * CLK_TCK + 9) / 10;
	} else if (looking_at(p, "ontimeout")) {
	    m->ontimeout = refstrdup(skipspace(p + 9));
	} else if (looking_at(p, "allowoptions")) {
	    m->allowedit = !!atoi(skipspace(p + 12));
	} else if (looking_at(p, "ipappend")) {
	    if (ld.label)
		ld.ipappend = atoi(skipspace(p + 8));
	    else
		ipappend = atoi(skipspace(p + 8));
	} else if (looking_at(p, "default")) {
	    /* default could be a kernel image or another label */
	    refstr_put(globaldefault);
	    globaldefault = refstrdup(skipspace(p + 7));

	    /*
	     * On the chance that "default" is actually a kernel image
	     * and not a label, store a copy of it, but only if we
	     * haven't seen a "ui" command. "ui" commands take
	     * precendence over "default" commands.
	     */
	    if (defaultlevel < LEVEL_UI) {
		defaultlevel = LEVEL_DEFAULT;
		refstr_put(default_cmd);
		default_cmd = refstrdup(globaldefault);
	    }
	} else if (looking_at(p, "ui")) {
	    has_ui = 1;
	    defaultlevel = LEVEL_UI;
	    refstr_put(default_cmd);
	    default_cmd = refstrdup(skipspace(p + 2));
	}
	
	/*
	 * subset 1:  pc_opencmd 
	 * display/font/kbdmap are rather similar, open a file then do sth
	 */
	else if (looking_at(p, "display")) {
		com32sys_t reg;
		char *filename, *dst = KernelName;
		size_t len = FILENAME_MAX - 1;

		filename = refstrdup(skipspace(p + 7));

		while (len-- && not_whitespace(*filename))
			*dst++ = *filename++;
		*dst = '\0';

		memset(&reg, 0, sizeof(reg));
		reg.edi.w[0] = OFFS_WRT(KernelName, 0);
		call16(core_open, &reg, &reg);
		if (!(reg.eflags.l & EFLAGS_ZF))
			call16(get_msg_file, &reg, NULL);
		else
			printf("File not found\n");

		refstr_put(filename);
	} else if (looking_at(p, "font")) {
		com32sys_t reg;
		char *filename, *dst = KernelName;
		size_t len = FILENAME_MAX - 1;

		filename = refstrdup(skipspace(p + 4));

		while (len-- && not_whitespace(*filename))
			*dst++ = *filename++;
		*dst = '\0';

		memset(&reg, 0, sizeof(reg));
		reg.edi.w[0] = OFFS_WRT(KernelName, 0);
		call16(core_open, &reg, &reg);
		if (!(reg.eflags.l & EFLAGS_ZF))
			call16(loadfont, &reg, NULL);
		else
			printf("File not found\n");

		refstr_put(filename);
	} else if (looking_at(p, "kbdmap")) {
		com32sys_t reg;
		char *filename, *dst = KernelName;
		size_t len = FILENAME_MAX - 1;

		filename = refstrdup(skipspace(p + 4));

		while (len-- && not_whitespace(*filename))
			*dst++ = *filename++;
		*dst = '\0';

		memset(&reg, 0, sizeof(reg));
		reg.edi.w[0] = OFFS_WRT(KernelName, 0);
		call16(core_open, &reg, &reg);
		if (!(reg.eflags.l & EFLAGS_ZF))
			call16(loadkeys, &reg, NULL);
		else
			printf("File not found\n");

		refstr_put(filename);
	}
	/*
	 * subset 2:  pc_setint16
	 * set a global flag
	 */
	else if (looking_at(p, "implicit")) {
		allowimplicit = atoi(skipspace(p + 8));
	} else if (looking_at(p, "prompt")) {
		forceprompt = atoi(skipspace(p + 6));
	} else if (looking_at(p, "console")) {
		displaycon = atoi(skipspace(p + 7));
	} else if (looking_at(p, "allowoptions")) {
		allowoptions = atoi(skipspace(p + 12));
	} else if (looking_at(p, "noescape")) {
		noescape = atoi(skipspace(p + 8));
	} else if (looking_at(p, "nocomplete")) {
		nocomplete = atoi(skipspace(p + 10));
	} else if (looking_at(p, "nohalt")) {
		nohalt = atoi(skipspace(p + 8));
	} else if (looking_at(p, "onerror")) {
		refstr_put(m->onerror);
		m->onerror = refstrdup(skipspace(p + 7));
		onerrorlen = strlen(m->onerror);
		refstr_put(onerror);
		onerror = refstrdup(m->onerror);
	}

	else if (looking_at(p, "pxeretry"))
		PXERetry = atoi(skipspace(p + 8));

	/* serial setting, bps, flow control */
	else if (looking_at(p, "serial")) {
		com32sys_t ireg;
		uint16_t port, flow;
		uint32_t baud;

		p = skipspace(p + 6);
		port = atoi(p);

		while (isalnum(*p))
			p++;
		p = skipspace(p);

		/* Default to no flow control */
		FlowOutput = 0;
		FlowInput = 0;

		baud = DEFAULT_BAUD;
		if (isalnum(*p)) {
			uint8_t ignore;

			/* setup baud */
			baud = atoi(p);
			while (isalnum(*p))
				p++;
			p = skipspace(p);

			ignore = 0;
			flow = 0;
			if (isalnum(*p)) {
				/* flow control */
				flow = atoi(p);
				ignore = ((flow & 0x0F00) >> 4);
			}

			FlowIgnore = ignore;
			flow = ((flow & 0xff) << 8) | (flow & 0xff);
			flow &= 0xF00B;
			FlowOutput = (flow & 0xff);
			FlowInput = ((flow & 0xff00) >> 8);
		}

		/*
		 * Parse baud
		 */
		if (baud < 75) {
			/* < 75 baud == bogus */
			SerialPort = 0;
			continue;
		}

		baud = BAUD_DIVISOR / baud;
		baud &= 0xffff;
		BaudDivisor = baud;

		/*
		 * If port > 3 then port is I/O addr
		 */
		if (port <= 3) {
			/* Get the I/O port from the BIOS */
			port <<= 1;
			port = *(volatile uint16_t *)serial_base;
		}

		
		SerialPort = port;

		/*
		 * Begin code to actually set up the serial port
		 */
		memset(&ireg, 0, sizeof(ireg));
		call16(sirq_cleanup_nowipe, &ireg, NULL);

		outb(0x83, port + 3); /* Enable DLAB */
		io_delay();

		outb((baud & 0xff), port); /* write divisor to LS */
		io_delay();

		outb(((baud & 0xff00) >> 8), port + 1); /* write to MS */
		io_delay();

		outb(0x03, port + 3); /* Disable DLAB */
		io_delay();

		/*
		 * Read back LCR (detect missing hw). If nothing here
		 * we'll read 00 or FF.
		 */
		if (inb(port + 3) != 0x03) {
			/* Assume serial port busted */
			SerialPort = 0;
			continue;
		}

		outb(0x01, port + 2); /* Enable FIFOs if present */
		io_delay();

		/* Disable FIFO if unusable */
		if (inb(port + 2) < 0x0C0) {
			outb(0, port + 2);
			io_delay();
		}

		/* Assert bits in MCR */
		outb(FlowOutput, port + 4);
		io_delay();

		/* Enable interrupts if requested */
		if (FlowOutput & 0x8)
			call16(sirq_install, &ireg, NULL);

		/* Show some life */
		if (SerialNotice != 0) {
			SerialNotice = 0;

			ireg.esi.w[0] = syslinux_banner;
			call16(write_serial_str, &ireg, NULL);

			ireg.esi.w[0] = copyright_str;
			call16(write_serial_str, &ireg, NULL);
		}
	} else if (looking_at(p, "say")) {
		printf("%s\n", p + 4);
	} else if (looking_at(p, "path")) {
		/* PATH-based lookup */
		char *new_path, *_p;
		size_t len, new_len;

		new_path = refstrdup(skipspace(p + 4));
		len = strlen(PATH);
		new_len = strlen(new_path);
		_p = realloc(PATH, len + new_len + 2);
		if (_p) {
			strncpy(_p, PATH, len);
			_p[len++] = ':';
			strncpy(_p + len, new_path, new_len);
			_p[len + new_len] = '\0';
			PATH = _p;
		} else
			printf("Failed to realloc PATH\n");
	}
    }
}

static int parse_one_config(const char *filename)
{
	const char *mode = "r";
	FILE *f;
	int fd;

	if (!filename)
		fd = open_config();
	else
		fd = open(filename, O_RDONLY);

	if (fd < 0)
		return fd;

	f = fdopen(fd, mode);
	parse_config_file(f);

	return 0;
}

static void resolve_gotos(void)
{
    struct menu_entry *me;
    struct menu *m;

    for (me = all_entries; me; me = me->next) {
	if (me->action == MA_GOTO_UNRES || me->action == MA_EXIT_UNRES) {
	    m = find_menu(me->cmdline);
	    refstr_put(me->cmdline);
	    me->cmdline = NULL;
	    if (m) {
		me->submenu = m;
		me->action--;	/* Drop the _UNRES */
	    } else {
		me->action = MA_DISABLED;
	    }
	}
    }
}

void parse_configs(char **argv)
{
    const char *filename;
    struct menu *m;
    struct menu_entry *me;
    dprintf("enter");

    empty_string = refstrdup("");

    /* feng: reset current menu_list and entry list */
    menu_list = NULL;
    all_entries = NULL;

    /* Initialize defaults for the root and hidden menus */
    hide_menu = new_menu(NULL, NULL, refstrdup(".hidden"));
    root_menu = new_menu(NULL, NULL, refstrdup(".top"));
    start_menu = root_menu;

    /* Other initialization */
    memset(&ld, 0, sizeof(struct labeldata));

    /* Actually process the files */
    current_menu = root_menu;

    if (!argv || !*argv) {
	parse_one_config(NULL);
    } else {
	while ((filename = *argv++)) {
		dprintf("Parsing config: %s", filename);
	    parse_one_config(filename);
	}
    }

    /* On final EOF process the last label statement */
    record(current_menu, &ld, append);

    /* Common postprocessing */
    resolve_gotos();

    /* Handle global default */
    //if (has_ui && globaldefault) {
    if (globaldefault) {
	dprintf("gloabldefault = %s", globaldefault);
	me = find_label(globaldefault);
	if (me && me->menu != hide_menu) {
	    me->menu->defentry = me->entry;
	    start_menu = me->menu;
	    default_menu = me->menu;
	}
    }

    /* If "menu save" is active, let the ADV override the global default */
    if (menusave) {
	size_t len;
	const char *lbl = syslinux_getadv(ADV_MENUSAVE, &len);
	char *lstr;
	if (lbl && len) {
	    lstr = refstr_alloc(len);
	    memcpy(lstr, lbl, len);	/* refstr_alloc() adds the final null */
	    me = find_label(lstr);
	    if (me && me->menu != hide_menu) {
		me->menu->defentry = me->entry;
		start_menu = me->menu;
	    }
	    refstr_put(lstr);
	}
    }

    /* Final per-menu initialization, with all labels known */
    for (m = menu_list; m; m = m->next) {
	m->curentry = m->defentry;	/* All menus start at their defaults */

	if (m->ontimeout)
	    m->ontimeout = unlabel(m->ontimeout);
	if (m->onerror)
	    m->onerror = unlabel(m->onerror);
    }
}<|MERGE_RESOLUTION|>--- conflicted
+++ resolved
@@ -25,12 +25,9 @@
 #include <syslinux/adv.h>
 #include <syslinux/config.h>
 #include <dprintf.h>
-<<<<<<< HEAD
 #include <ctype.h>
 #include <core.h>
-=======
 #include <fs.h>
->>>>>>> ef3cb76b
 
 #include "menu.h"
 #include "config.h"
