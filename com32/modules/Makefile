## -----------------------------------------------------------------------
##
##   Copyright 2001-2004 H. Peter Anvin - All Rights Reserved
##
##   This program is free software; you can redistribute it and/or modify
##   it under the terms of the GNU General Public License as published by
##   the Free Software Foundation, Inc., 53 Temple Place Ste 330,
##   Boston MA 02111-1307, USA; either version 2 of the License, or
##   (at your option) any later version; incorporated herein by reference.
##
## -----------------------------------------------------------------------

##
## samples for syslinux users
##

gcc_ok   = $(shell if gcc $(1) -c -x c /dev/null -o /dev/null 2>/dev/null; \
	           then echo $(1); else echo $(2); fi)

M32     := $(call gcc_ok,-m32,)

CC         = gcc
LD         = ld -m elf_i386
AR	   = ar
NASM	   = nasm
RANLIB	   = ranlib
CFLAGS     = $(M32) -mregparm=3 -DREGPARM=3 -W -Wall -march=i386 -Os -fomit-frame-pointer -I../libutil/include -I../include  -D__COM32__
LNXCFLAGS  = -W -Wall -O -g -I../libutil/include
LNXSFLAGS  = -g
LNXLDFLAGS = -g
SFLAGS     = -D__COM32__ -march=i386
LDFLAGS    = -T ../lib/com32.ld
OBJCOPY    = objcopy
PPMTOLSS16 = 	../ppmtolss16
LIBGCC    := $(shell $(CC) --print-libgcc)
LIBS	   = ../libutil/libutil_com.a ../lib/libcom32.a $(LIBGCC)
LNXLIBS	   = ../libutil/libutil_lnx.a

.SUFFIXES: .lss .c .o .elf .c32 .lnx

BINDIR   = /usr/bin
LIBDIR   = /usr/lib
AUXDIR   = $(LIBDIR)/syslinux
INCDIR   = /usr/include
COM32DIR = $(AUXDIR)/com32

<<<<<<< HEAD
MODULES	  = chain.c32 menu.c32 vesamenu.c32 ethersel.c32 mboot.c32 dmitest.c32
TESTFILES = 
=======
MODULES	  = chain.c32 menu.c32 ethersel.c32 mboot.c32 dmitest.c32 cpuidtest.c32
TESTFILES = menu.lnx
>>>>>>> 1f675cf4

all: $(MODULES) $(TESTFILES)

.PRECIOUS: %.o
%.o: %.S
	$(CC) $(SFLAGS) -c -o $@ $<

.PRECIOUS: %.o
%.o: %.c
	$(CC) $(CFLAGS) -c -o $@ $<

.PRECIOUS: %.elf
%.elf: %.o $(LIBS)
	$(LD) $(LDFLAGS) -o $@ $^

.PRECIOUS: %.lo
%.lo: %.S
	$(CC) $(LNXSFLAGS) -c -o $@ $<

.PRECIOUS: %.lo
%.lo: %.c
	$(CC) $(LNXCFLAGS) -c -o $@ $<

.PRECIOUS: %.lnx
%.lnx: %.lo $(LNXLIBS)
	$(CC) $(LNXLDFLAGS) -o $@ $^

%.c32: %.elf
	$(OBJCOPY) -O binary $< $@

cpuidtest.elf : cpuidtest.o cpuid.o $(LIBS)
	$(LD) $(LDFLAGS) -o $@ $^

dmitest.elf : dmitest.o dmi_utils.o dmi.o $(LIBS)
	$(LD) $(LDFLAGS) -o $@ $^

menu.elf : menu.o menumain.o readconfig.o $(LIBS)
	$(LD) $(LDFLAGS) -o $@ $^

vesamenu.elf : vesamenu.o menumain.o readconfig.o $(LIBS)
	$(LD) $(LDFLAGS) -o $@ $^

menu.lnx : menu.lo readconfig.lo $(LNXLIBS)
	$(CC) $(LNXLDFLAGS) -o $@ $^

tidy:
	rm -f *.o *.lo *.a *.lst *.elf

clean: tidy
	rm -f *.lss *.c32 *.lnx *.com

spotless: clean
	rm -f *~ \#*

install: all
	mkdir -m 755 -p $(INSTALLROOT)$(AUXDIR)
	install -m 644 $(MODULES) $(INSTALLROOT)$(AUXDIR)<|MERGE_RESOLUTION|>--- conflicted
+++ resolved
@@ -44,13 +44,8 @@
 INCDIR   = /usr/include
 COM32DIR = $(AUXDIR)/com32
 
-<<<<<<< HEAD
-MODULES	  = chain.c32 menu.c32 vesamenu.c32 ethersel.c32 mboot.c32 dmitest.c32
+MODULES	  = chain.c32 menu.c32 vesamenu.c32 ethersel.c32 mboot.c32 dmitest.c32 cpuidtest.c32
 TESTFILES = 
-=======
-MODULES	  = chain.c32 menu.c32 ethersel.c32 mboot.c32 dmitest.c32 cpuidtest.c32
-TESTFILES = menu.lnx
->>>>>>> 1f675cf4
 
 all: $(MODULES) $(TESTFILES)
 
