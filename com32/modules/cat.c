--- conflicted
+++ resolved
@@ -5,13 +5,9 @@
 int main(int argc, char *argv[])
 {
     FILE *f;
-<<<<<<< HEAD
-    int ch;
-=======
     int i;
     int len;
     char buf[4096];
->>>>>>> dc81681f
 
     openconsole(&dev_stdcon_r, &dev_stdcon_w);
 
