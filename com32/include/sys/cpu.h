--- conflicted
+++ resolved
@@ -23,90 +23,55 @@
 			       uint32_t * eax, uint32_t * ebx,
 			       uint32_t * ecx, uint32_t * edx)
 {
-<<<<<<< HEAD
-  asm("pushl %%ebx ; cpuid ; movl %%ebx,%0 ; popl %%ebx"
-      : "=a" (*eax), "=SD" (*ebx), "=c" (*ecx), "=d" (*edx)
-      : "a" (op), "c" (cnt));
-}
-
-static inline void cpuid(uint32_t op, uint32_t *eax, uint32_t *ebx,
-			 uint32_t *ecx, uint32_t *edx)
-{
-  asm("pushl %%ebx ; cpuid ; movl %%ebx,%0 ; popl %%ebx"
-      : "=a" (*eax), "=SD" (*ebx), "=c" (*ecx), "=d" (*edx)
-      : "a" (op));
-=======
-asm("cpuid":"=a"(*eax), "=b"(*ebx), "=c"(*ecx), "=d"(*edx)
+asm("pushl %%ebx ; cpuid ; movl %%ebx,%0 ; popl %%ebx":"=a"(*eax), "=SD"(*ebx), "=c"(*ecx),
+	"=d"(*edx)
 :	"a"(op), "c"(cnt));
 }
 
 static inline void cpuid(uint32_t op, uint32_t * eax, uint32_t * ebx,
 			 uint32_t * ecx, uint32_t * edx)
 {
-    cpuid_count(op, 0, eax, ebx, ecx, edx);
->>>>>>> 8833b1c3
+asm("pushl %%ebx ; cpuid ; movl %%ebx,%0 ; popl %%ebx":"=a"(*eax), "=SD"(*ebx), "=c"(*ecx),
+	"=d"(*edx)
+:	"a"(op));
 }
 
 static inline __constfunc uint32_t cpuid_eax(uint32_t level)
 {
     uint32_t v;
 
-<<<<<<< HEAD
-  asm("pushl %%ebx ; cpuid ; popl %%ebx"
-      : "=a" (v)
-      : "a" (level)
-      : "ecx", "edx");
-  return v;
-=======
-asm("cpuid": "=a"(v): "a"(level):"ebx", "ecx", "edx");
+asm("pushl %%ebx ; cpuid ; popl %%ebx":"=a"(v)
+:	"a"(level)
+:	"ecx", "edx");
     return v;
->>>>>>> 8833b1c3
 }
 
 static inline __constfunc uint32_t cpuid_ebx(uint32_t level)
 {
     uint32_t v;
 
-<<<<<<< HEAD
-  asm("pushl %%ebx ; cpuid ; movl %%ebx,%0 ; popl %%ebx"
-      : "=a" (v)
-      : "a" (level)
-      : "ecx", "edx");
-  return v;
-=======
-asm("cpuid": "=b"(v), "+a"(level): :"ecx", "edx");
+asm("pushl %%ebx ; cpuid ; movl %%ebx,%0 ; popl %%ebx":"=a"(v)
+:	"a"(level)
+:	"ecx", "edx");
     return v;
->>>>>>> 8833b1c3
 }
 
 static inline __constfunc uint32_t cpuid_ecx(uint32_t level)
 {
     uint32_t v;
 
-<<<<<<< HEAD
-  asm("pushl %%ebx ; cpuid ; popl %%ebx"
-      : "=c" (v), "+a" (level)
-      : : "edx");
-  return v;
-=======
-asm("cpuid": "=c"(v), "+a"(level): :"ebx", "edx");
+asm("pushl %%ebx ; cpuid ; popl %%ebx":"=c"(v), "+a"(level)
+: :	"edx");
     return v;
->>>>>>> 8833b1c3
 }
 
 static inline __constfunc uint32_t cpuid_edx(uint32_t level)
 {
     uint32_t v;
 
-<<<<<<< HEAD
-  asm("pushl %%ebx ; cpuid ; popl %%ebx"
-      : "=d" (v), "+a" (level)
-      : : "ecx");
-  return v;
-=======
-asm("cpuid": "=d"(v), "+a"(level): :"ebx", "ecx");
+asm("pushl %%ebx ; cpuid ; popl %%ebx":"=d"(v), "+a"(level)
+: :	"ecx");
     return v;
->>>>>>> 8833b1c3
 }
 
 /* Standard macro to see if a specific flag is changeable */
