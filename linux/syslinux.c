--- conflicted
+++ resolved
@@ -177,11 +177,7 @@
     if (ioctl(fd, FIGETBSZ, &blocksize) < 0)
 	die("ioctl FIGETBSZ failed");
 
-<<<<<<< HEAD
-  blocksize >>= SECTOR_SHIFT;	/* sectors/block */
-=======
-    blocksize >>= SECTOR_BITS;	/* sectors/block */
->>>>>>> 8833b1c3
+    blocksize >>= SECTOR_SHIFT;	/* sectors/block */
 
     nblock = 0;
     while (len > 0) {
@@ -193,16 +189,10 @@
 	    if (len <= 0)
 		break;
 
-<<<<<<< HEAD
-      *sectors++ = (block*blocksize)+i;
-      nsectors++;
-      len -= (1 << SECTOR_SHIFT);
-=======
 	    *sectors++ = (block * blocksize) + i;
 	    nsectors++;
-	    len -= (1 << SECTOR_BITS);
-	}
->>>>>>> 8833b1c3
+	    len -= (1 << SECTOR_SHIFT);
+	}
     }
 
     return nsectors;
@@ -329,57 +319,6 @@
 
 int main(int argc, char *argv[])
 {
-<<<<<<< HEAD
-  static unsigned char sectbuf[SECTOR_SIZE];
-  unsigned char *dp;
-  const unsigned char *cdp;
-  int dev_fd, fd;
-  struct stat st;
-  int nb, left;
-  int err = 0;
-  char mntname[128];
-  char *ldlinux_name, **argp, *opt;
-  const char *subdir = NULL;
-  uint32_t *sectors;
-  int ldlinux_sectors;
-  int nsectors = 0;
-  const char *errmsg;
-  int mnt_cookie;
-  int patch_sectors;
-  int i;
-
-  int force = 0;		/* -f (force) option */
-  int stupid = 0;		/* -s (stupid) option */
-  int raid_mode = 0;		/* -r (RAID) option */
-
-  (void)argc;			/* Unused */
-
-  program = argv[0];
-  mypid = getpid();
-
-  device = NULL;
-
-  umask(077);
-
-  for ( argp = argv+1 ; *argp ; argp++ ) {
-    if ( **argp == '-' ) {
-      opt = *argp + 1;
-      if ( !*opt )
-	usage();
-
-      while ( *opt ) {
-	if ( *opt == 's' ) {
-	  stupid = 1;
-	} else if ( *opt == 'r' ) {
-	  raid_mode = 1;
-	} else if ( *opt == 'f' ) {
-	  force = 1;		/* Force install */
-	} else if ( *opt == 'd' && argp[1] ) {
-	  subdir = *++argp;
-	} else if ( *opt == 'o' && argp[1] ) {
-	  /* Byte offset */
-	  filesystem_offset = (off_t)strtoull(*++argp, NULL, 0);
-=======
     static unsigned char sectbuf[SECTOR_SIZE];
     unsigned char *dp;
     const unsigned char *cdp;
@@ -390,10 +329,13 @@
     char mntname[128];
     char *ldlinux_name, **argp, *opt;
     const char *subdir = NULL;
-    uint32_t sectors[65];	/* 65 is maximum possible */
+    uint32_t *sectors;
+    int ldlinux_sectors;
     int nsectors = 0;
     const char *errmsg;
     int mnt_cookie;
+    int patch_sectors;
+    int i;
 
     int force = 0;		/* -f (force) option */
     int stupid = 0;		/* -s (stupid) option */
@@ -431,7 +373,6 @@
 		}
 		opt++;
 	    }
->>>>>>> 8833b1c3
 	} else {
 	    if (device)
 		usage();
@@ -576,19 +517,12 @@
 	ioctl(fd, FAT_IOCTL_SET_ATTRIBUTES, &attr);
     }
 
-<<<<<<< HEAD
-  /*
-   * Create a block map.
-   */
-  ldlinux_sectors = (syslinux_ldlinux_len+SECTOR_SIZE-1) >> SECTOR_SHIFT;
-  sectors = calloc(ldlinux_sectors, sizeof *sectors);
-  nsectors = make_block_map(sectors, syslinux_ldlinux_len, dev_fd, fd);
-=======
     /*
      * Create a block map.
      */
+    ldlinux_sectors = (syslinux_ldlinux_len + SECTOR_SIZE - 1) >> SECTOR_SHIFT;
+    sectors = calloc(ldlinux_sectors, sizeof *sectors);
     nsectors = make_block_map(sectors, syslinux_ldlinux_len, dev_fd, fd);
->>>>>>> 8833b1c3
 
     close(fd);
     sync();
@@ -601,32 +535,19 @@
     if (err)
 	exit(err);
 
-<<<<<<< HEAD
-  /*
-   * Patch ldlinux.sys and the boot sector
-   */
-  i = syslinux_patch(sectors, nsectors, stupid, raid_mode);
-  patch_sectors = (i + SECTOR_SIZE - 1) >> SECTOR_SHIFT;
-
-  /*
-   * Write the now-patched first sectors of ldlinux.sys
-   */
-  for (i = 0; i < patch_sectors; i++) {
-    xpwrite(dev_fd, syslinux_ldlinux + i*SECTOR_SIZE, SECTOR_SIZE,
-	    filesystem_offset+((off_t)sectors[i] << SECTOR_SHIFT));
-  }
-=======
     /*
      * Patch ldlinux.sys and the boot sector
      */
-    syslinux_patch(sectors, nsectors, stupid, raid_mode);
-
-    /*
-     * Write the now-patched first sector of ldlinux.sys
-     */
-    xpwrite(dev_fd, syslinux_ldlinux, SECTOR_SIZE,
-	    filesystem_offset + ((off_t) sectors[0] << SECTOR_BITS));
->>>>>>> 8833b1c3
+    i = syslinux_patch(sectors, nsectors, stupid, raid_mode);
+    patch_sectors = (i + SECTOR_SIZE - 1) >> SECTOR_SHIFT;
+
+    /*
+     * Write the now-patched first sectors of ldlinux.sys
+     */
+    for (i = 0; i < patch_sectors; i++) {
+	xpwrite(dev_fd, syslinux_ldlinux + i * SECTOR_SIZE, SECTOR_SIZE,
+		filesystem_offset + ((off_t) sectors[i] << SECTOR_SHIFT));
+    }
 
     /*
      * To finish up, write the boot sector
