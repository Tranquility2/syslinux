--- conflicted
+++ resolved
@@ -48,13 +48,7 @@
 GCCOPT    += $(call gcc_ok,-falign-jumps=0,-malign-jumps=0)
 GCCOPT    += $(call gcc_ok,-falign-labels=0,-malign-labels=0)
 GCCOPT    += $(call gcc_ok,-falign-loops=0,-malign-loops=0)
-<<<<<<< HEAD
-
-=======
-GCCOPT    += $(call gcc_ok,-mpreferred-stack-boundary=2,)
-GCCOPT    += $(call gcc_ok,-mincoming-stack-boundary=2,)
 GCCOPT    += $(call gcc_ok,-fvisibility=hidden)
->>>>>>> ddb10ce9
 
 LIBGCC    := $(shell $(CC) $(GCCOPT) --print-libgcc)
 
