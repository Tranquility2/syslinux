/* ----------------------------------------------------------------------- *
 *
 *   Copyright 2009 Erwan Velu - All Rights Reserved
 *
 *   Permission is hereby granted, free of charge, to any person
 *   obtaining a copy of this software and associated documentation
 *   files (the "Software"), to deal in the Software without
 *   restriction, including without limitation the rights to use,
 *   copy, modify, merge, publish, distribute, sublicense, and/or
 *   sell copies of the Software, and to permit persons to whom
 *   the Software is furnished to do so, subject to the following
 *   conditions:
 *
 *   The above copyright notice and this permission notice shall
 *   be included in all copies or substantial portions of the Software.
 *
 *   THE SOFTWARE IS PROVIDED "AS IS", WITHOUT WARRANTY OF ANY KIND,
 *   EXPRESS OR IMPLIED, INCLUDING BUT NOT LIMITED TO THE WARRANTIES
 *   OF MERCHANTABILITY, FITNESS FOR A PARTICULAR PURPOSE AND
 *   NONINFRINGEMENT. IN NO EVENT SHALL THE AUTHORS OR COPYRIGHT
 *   HOLDERS BE LIABLE FOR ANY CLAIM, DAMAGES OR OTHER LIABILITY,
 *   WHETHER IN AN ACTION OF CONTRACT, TORT OR OTHERWISE, ARISING
 *   FROM, OUT OF OR IN CONNECTION WITH THE SOFTWARE OR THE USE OR
 *   OTHER DEALINGS IN THE SOFTWARE.
 *
 * -----------------------------------------------------------------------
 */

#include <stdlib.h>
#include <string.h>
#include <syslinux/config.h>
#include <getkey.h>
#include "hdt-cli.h"
#include "hdt-common.h"

struct cli_mode_descr *list_modes[] = {
	&hdt_mode,
	&dmi_mode,
	&syslinux_mode,
	&pxe_mode,
	&kernel_mode,
	&cpu_mode,
	&pci_mode,
	&vesa_mode,
};

/**
 * set_mode - set the current mode of the cli
 * @mode:	mode to set
 *
 * Unlike cli_set_mode, this function is not used by the cli directly.
 **/
void set_mode(cli_mode_t mode, struct s_hardware* hardware)
{
	int i;

	switch (mode) {
	case EXIT_MODE:
		hdt_cli.mode = mode;
		break;
	case HDT_MODE:
		hdt_cli.mode = mode;
		snprintf(hdt_cli.prompt, sizeof(hdt_cli.prompt), "%s> ",
			 CLI_HDT);
		break;
	case PXE_MODE:
		if (hardware->sv->filesystem != SYSLINUX_FS_PXELINUX) {
			more_printf("You are not currently using PXELINUX\n");
			break;
		}
		hdt_cli.mode = mode;
		snprintf(hdt_cli.prompt, sizeof(hdt_cli.prompt), "%s> ",
			 CLI_PXE);
		break;
	case KERNEL_MODE:
		detect_pci(hardware);
		hdt_cli.mode = mode;
		snprintf(hdt_cli.prompt, sizeof(hdt_cli.prompt), "%s> ",
			 CLI_KERNEL);
		break;
	case SYSLINUX_MODE:
		hdt_cli.mode = mode;
		snprintf(hdt_cli.prompt, sizeof(hdt_cli.prompt), "%s> ",
			 CLI_SYSLINUX);
		break;
	case VESA_MODE:
		hdt_cli.mode = mode;
		snprintf(hdt_cli.prompt, sizeof(hdt_cli.prompt), "%s> ",
			 CLI_VESA);
		break;
	case PCI_MODE:
		hdt_cli.mode = mode;
		snprintf(hdt_cli.prompt, sizeof(hdt_cli.prompt), "%s> ",
			 CLI_PCI);
		if (!hardware->pci_detection)
			cli_detect_pci(hardware);
		break;
	case CPU_MODE:
		hdt_cli.mode = mode;
		snprintf(hdt_cli.prompt, sizeof(hdt_cli.prompt), "%s> ",
			 CLI_CPU);
		if (!hardware->dmi_detection)
			detect_dmi(hardware);
		if (!hardware->cpu_detection)
			cpu_detect(hardware);
		break;
	case DMI_MODE:
		detect_dmi(hardware);
		if (!hardware->is_dmi_valid) {
			more_printf("No valid DMI table found, exiting.\n");
			break;
		}
		hdt_cli.mode = mode;
		snprintf(hdt_cli.prompt, sizeof(hdt_cli.prompt), "%s> ",
			 CLI_DMI);
		break;
	default:
		/* Invalid mode */
		printf("Unknown mode, please choose among:\n");
		for (i = 0; i < MAX_MODES; i++)
			printf("\t%s\n", list_modes[i]->name);
	}
}

/**
 * mode_s_to_mode_t - given a mode string, return the cli_mode_t representation
 **/
cli_mode_t mode_s_to_mode_t(char *name)
{
	int i = 0;

	for (i = 0; i < MAX_MODES; i++)
		if (!strncmp(name, list_modes[i]->name,
			     sizeof(list_modes[i]->name)))
			break;

	if (i == MAX_MODES)
		return INVALID_MODE;
	else
		return list_modes[i]->mode;
}

/**
 * find_cli_mode_descr - find the cli_mode_descr struct associated to a mode
 * @mode:	mode to look for
 * @mode_found:	store the mode if found, NULL otherwise
 *
 * Given a mode name, return a pointer to the associated cli_mode_descr
 * structure.
 * Note: the current mode name is stored in hdt_cli.mode.
 **/
void find_cli_mode_descr(cli_mode_t mode, struct cli_mode_descr **mode_found)
{
	int modes_iter = 0;

	while (modes_iter < MAX_MODES &&
	       list_modes[modes_iter]->mode != mode)
		modes_iter++;

	/* Shouldn't get here... */
	if (modes_iter == MAX_MODES)
		*mode_found = NULL;
	else
		*mode_found = list_modes[modes_iter];
}

/**
 * parse_command_line - low level parser for the command line
 * @command:	command line to parse
 *
 * The format of the command line is:
 *	<main command> [<module on which to operate> [<args>]]
 **/
static void parse_command_line(char *line, char **command, char **module,
			       int *argc, char **argv)
{
	int argc_iter, args_pos, token_found, len;
	char *pch = NULL, *pch_next = NULL;

	*command = NULL;
	*module = NULL;
	*argc = 0;

	pch = line;
	while (pch != NULL) {
		pch_next = strchr(pch + 1, ' ');

		/* End of line guaranteed to be zeroed */
		if (pch_next == NULL)
			len = (int) (strchr(pch + 1, '\0') - pch);
		else
			len = (int) (pch_next - pch);

		if (token_found == 0) {
			/* Main command to execute */
			*command = malloc((len + 1) * sizeof(char));
			strncpy(*command, pch, len);
			(*command)[len] = '\0';
			dprintf("CLI DEBUG: command = %s\n", *command);
			args_pos += len + 1;
		} else if (token_found == 1) {
			/* Module */
			*module = malloc((len + 1) * sizeof(char));
			strncpy(*module, pch, len);
			(*module)[len] = '\0';
			dprintf("CLI DEBUG: module  = %s\n", *module);
			args_pos += len + 1;
		} else
			(*argc)++;

		if (pch_next != NULL)
			pch_next++;

		token_found++;
		pch = pch_next;
	}
	dprintf("CLI DEBUG: argc    = %d\n", *argc);

	/* Skip arguments handling if none is supplied */
	if (!*argc)
		return;

	/* Transform the arguments string into an array */
	*argv = malloc(*argc * sizeof(char *));
	pch = strtok(line + args_pos, CLI_SPACE);
	while (pch != NULL) {
		dprintf("CLI DEBUG: argv[%d] = %s\n", argc_iter, pch);
		argv[argc_iter] = pch;
		argc_iter++;
		pch = strtok(NULL, CLI_SPACE);
	}
}

/**
 * find_cli_callback_descr - find a callback in a list of modules
 * @module_name:	Name of the module to find
 * @modules_list:	Lits of modules among which to find @module_name
 * @module_found:	Pointer to the matched module, NULL if not found
 *
 * Given a module name and a list of possible modules, find the corresponding
 * module structure that matches the module name and store it in @module_found.
 **/
void find_cli_callback_descr(const char* module_name,
			     struct cli_module_descr* modules_list,
			     struct cli_callback_descr** module_found)
{
	int modules_iter = 0;
	int module_len = strlen(module_name);

	if (modules_list == NULL)
		goto not_found;

	/* Find the callback to execute */
	while (modules_iter < modules_list->nb_modules
	       && strncmp(module_name,
			  modules_list->modules[modules_iter].name,
			  module_len) != 0)
		modules_iter++;

	if (modules_iter != modules_list->nb_modules) {
		*module_found = &(modules_list->modules[modules_iter]);
		return;
	}

not_found:
	*module_found = NULL;
	return;
}

/**
 * exec_command - main logic to map the command line to callbacks
 **/
static void exec_command(char *line,
			 struct s_hardware *hardware)
{
	int argc = 0;
	char *command = NULL, *module = NULL;
	char **argv = NULL;
	struct cli_callback_descr* current_module = NULL;
	struct cli_mode_descr *current_mode;

	/* Find the mode selected */
	find_cli_mode_descr(hdt_cli.mode, &current_mode);
	if (current_mode == NULL) {
		/* Shouldn't get here... */
		printf("!!! BUG: Mode '%s' unknown.\n", hdt_cli.mode);
		return;
	}

	/* This will allocate memory that will need to be freed */
	parse_command_line(line, &command, &module, &argc, argv);

	if (module == NULL) {
		/*
		 * A single word was specified: look at the list of default
		 * commands in the current mode to see if there is a match.
		 * If not, it may be a generic function (exit, help, ...). These
		 * are stored in the list of default commands of the hdt mode.
		 */
		find_cli_callback_descr(command, current_mode->default_modules,
				        &current_module);
		if (current_module != NULL) {
			current_module->exec(argc, argv, hardware);
			return;
		}
		else {
			find_cli_callback_descr(command, hdt_mode.default_modules,
					        &current_module);
			if (current_module != NULL) {
				current_module->exec(argc, argv, hardware);
				return;
			}
		}
	}

	/*
	 * A module has been specified! We now need to find the type of command.
	 *
	 * The syntax of the cli is the following:
	 *    <type of command> <module on which to operate> <args>
	 * e.g.
	 *    dmi> show system
	 *    dmi> show bank 1
	 *    dmi> show memory 0 1
	 *    pci> show device 12
	 *    hdt> set mode dmi
	 */
	if (!strncmp(line, CLI_SHOW, sizeof(CLI_SHOW) - 1)) {
		find_cli_callback_descr(module, current_mode->show_modules,
					&current_module);
		/* Execute the callback */
		if (current_module != NULL)
			return current_module->exec(argc, argv, hardware);
		else {
			if (current_mode->show_modules->default_callback != NULL)
				return current_mode->show_modules
						   ->default_callback(argc,
								      argv,
								      hardware);
		}
	} else if (!strncmp(line, CLI_SET, sizeof(CLI_SET) - 1)) {
		find_cli_callback_descr(module, current_mode->set_modules,
					&current_module);
		/* Execute the callback */
		if (current_module != NULL)
			return current_module->exec(argc, argv, hardware);
		else {
			if (current_mode->set_modules->default_callback != NULL)
				return current_mode->set_modules
						   ->default_callback(argc,
								      argv,
								      hardware);
		}
	}
	dprintf("CLI DEBUG: callback not found!\n", argc);

	/* Let's not forget to clean ourselves */
	free(command);
	free(module);
	free(argv);
}

static void reset_prompt()
{
	/* No need to display the prompt if we exit */
	if (hdt_cli.mode != EXIT_MODE) {
		printf("%s", hdt_cli.prompt);
		/* Reset the line */
		memset(hdt_cli.input, '\0', MAX_LINE_SIZE);
		hdt_cli.cursor_pos = 0;
	}
}

/* Code that manages the cli mode */
void start_cli_mode(struct s_hardware *hardware)
{
	int current_key = 0;
	int future_history_pos=1; /* Temp variable*/
	bool display_history=true; /* Temp Variable*/
	char temp_command[MAX_LINE_SIZE];

	hdt_cli.cursor_pos=0;
	memset(hdt_cli.input, '\0', MAX_LINE_SIZE);
	memset(hdt_cli.history, '\0', sizeof(hdt_cli.history));
	hdt_cli.history_pos=1;
	hdt_cli.max_history_pos=1;

	set_mode(HDT_MODE, hardware);

	printf("Entering CLI mode\n");

	/* Display the cursor */
	fputs("\033[?25h", stdout);

	reset_prompt();

	while (hdt_cli.mode != EXIT_MODE) {

		//fgets(cli_line, sizeof cli_line, stdin);
		current_key = get_key(stdin, 0);

		switch (current_key) {
			/* clear until then end of line */
		case KEY_CTRL('k'):
			/* Clear the end of the line */
			fputs("\033[0K", stdout);
			memset(&hdt_cli.input[hdt_cli.cursor_pos], 0,
			       strlen(hdt_cli.input) - hdt_cli.cursor_pos);
			break;

		case KEY_CTRL('c'):
			more_printf("\n");
			reset_prompt();
			break;

		case KEY_TAB:
			break;

		case KEY_LEFT:
			if (hdt_cli.cursor_pos > 0) {
				fputs("\033[1D", stdout);
				hdt_cli.cursor_pos--;
			}
			break;

		case KEY_RIGHT:
			if (hdt_cli.cursor_pos < (int)strlen(hdt_cli.input)) {
				fputs("\033[1C", stdout);
				hdt_cli.cursor_pos++;
			}
			break;

		case KEY_CTRL('e'):
		case KEY_END:
			/* Calling with a 0 value will make the cursor move */
			/* So, let's move the cursor only if needed */
			if ((strlen(hdt_cli.input) - hdt_cli.cursor_pos) > 0) {
				memset(temp_command, 0, sizeof(temp_command));
				sprintf(temp_command, "\033[%dC",
					strlen(hdt_cli.input) - hdt_cli.cursor_pos);
				/* Return to the begining of line */
				fputs(temp_command, stdout);
				hdt_cli.cursor_pos = strlen(hdt_cli.input);
			}
			break;

		case KEY_CTRL('a'):
		case KEY_HOME:
			/* Calling with a 0 value will make the cursor move */
			/* So, let's move the cursor only if needed */
			if (hdt_cli.cursor_pos > 0) {
				memset(temp_command, 0, sizeof(temp_command));
				sprintf(temp_command, "\033[%dD",
					hdt_cli.cursor_pos);
				/* Return to the begining of line */
				fputs(temp_command, stdout);
				hdt_cli.cursor_pos = 0;
			}
			break;

		case KEY_UP:
			/* We have to compute the next position*/
			future_history_pos=hdt_cli.history_pos;
			if (future_history_pos==1) {
				future_history_pos=MAX_HISTORY_SIZE-1;
			} else {
				future_history_pos--;
			}
			/* Does the next position is valid */
			if (strlen(hdt_cli.history[future_history_pos])==0) break;

			/* Let's make that future position the one we use*/
			hdt_cli.history_pos=future_history_pos;

			/* Clear the line */
			fputs("\033[2K", stdout);

			/* Move to the begining of line*/
			fputs("\033[0G", stdout);

			reset_prompt();
			printf("%s",hdt_cli.history[hdt_cli.history_pos]);
			strncpy(hdt_cli.input,hdt_cli.history[hdt_cli.history_pos],sizeof(hdt_cli.input));
			hdt_cli.cursor_pos=strlen(hdt_cli.input);
			break;

		case KEY_DOWN:
			display_history=true;

			/* We have to compute the next position*/
			future_history_pos=hdt_cli.history_pos;
			if (future_history_pos==MAX_HISTORY_SIZE-1) {
				future_history_pos=1;
			} else {
				future_history_pos++;
			}
			/* Does the next position is valid */
			if (strlen(hdt_cli.history[future_history_pos])==0) display_history = false;

			/* An exception is made to reach the last empty line */
			if (future_history_pos==hdt_cli.max_history_pos) display_history=true;
			if (display_history==false) break;

			/* Let's make that future position the one we use*/
			hdt_cli.history_pos=future_history_pos;

			/* Clear the line */
			fputs("\033[2K", stdout);

			/* Move to the begining of line*/
			fputs("\033[0G", stdout);

			reset_prompt();
			printf("%s",hdt_cli.history[hdt_cli.history_pos]);
			strncpy(hdt_cli.input,hdt_cli.history[hdt_cli.history_pos],sizeof(hdt_cli.input));
			hdt_cli.cursor_pos=strlen(hdt_cli.input);
			break;

		case KEY_ENTER:
			more_printf("\n");
			if (hdt_cli.history_pos == MAX_HISTORY_SIZE-1) hdt_cli.history_pos=1;
			strncpy(hdt_cli.history[hdt_cli.history_pos],skipspace(hdt_cli.input),sizeof(hdt_cli.history[hdt_cli.history_pos]));
			hdt_cli.history_pos++;
			if (hdt_cli.history_pos>hdt_cli.max_history_pos) hdt_cli.max_history_pos=hdt_cli.history_pos;
			exec_command(skipspace(hdt_cli.input), hardware);
			reset_prompt();
			break;

		case KEY_BACKSPACE:
			/* Don't delete prompt */
			if (hdt_cli.cursor_pos == 0)
				break;

			for (int c = hdt_cli.cursor_pos - 1;
			     c < (int)strlen(hdt_cli.input) - 1; c++)
				hdt_cli.input[c] = hdt_cli.input[c + 1];
			hdt_cli.input[strlen(hdt_cli.input) - 1] = '\0';

			/* Get one char back */
			fputs("\033[1D", stdout);
			/* Clear the end of the line */
			fputs("\033[0K", stdout);

			/* Print the resulting buffer */
			printf("%s", hdt_cli.input + hdt_cli.cursor_pos - 1);

			/* Realing to the place we were */
			memset(temp_command, 0, sizeof(temp_command));
			sprintf(temp_command, "\033[%dD",
				strlen(hdt_cli.input + hdt_cli.cursor_pos - 1));
			fputs(temp_command, stdout);
			fputs("\033[1C", stdout);
			/* Don't decrement the position unless
			 * if we are at then end of the line*/
			if (hdt_cli.cursor_pos > (int)strlen(hdt_cli.input))
				hdt_cli.cursor_pos--;
			break;

		case KEY_F1:
			more_printf("\n");
			exec_command(CLI_HELP, hardware);
			reset_prompt();
			break;

		default:
			if ( ( current_key < 0x20 ) || ( current_key > 0x7e ) ) break;
			/* Prevent overflow */
			if (hdt_cli.cursor_pos > MAX_LINE_SIZE - 2)
				break;
			/* If we aren't at the end of the input line, let's insert */
			if (hdt_cli.cursor_pos < (int)strlen(hdt_cli.input)) {
				char key[2];
				int trailing_chars =
				    strlen(hdt_cli.input) - hdt_cli.cursor_pos;
				memset(temp_command, 0, sizeof(temp_command));
				strncpy(temp_command, hdt_cli.input,
					hdt_cli.cursor_pos);
				sprintf(key, "%c", current_key);
				strncat(temp_command, key, 1);
				strncat(temp_command,
					hdt_cli.input + hdt_cli.cursor_pos,
					trailing_chars);
				memset(hdt_cli.input, 0, sizeof(hdt_cli.input));
				snprintf(hdt_cli.input, sizeof(hdt_cli.input), "%s",
					 temp_command);

				/* Clear the end of the line */
				fputs("\033[0K", stdout);

				/* Print the resulting buffer */
				printf("%s", hdt_cli.input + hdt_cli.cursor_pos);
				sprintf(temp_command, "\033[%dD",
					trailing_chars);
				/* Return where we must put the new char */
				fputs(temp_command, stdout);

			} else {
				putchar(current_key);
				hdt_cli.input[hdt_cli.cursor_pos] = current_key;
			}
			hdt_cli.cursor_pos++;
			break;
		}
	}
<<<<<<< HEAD
=======
}

int do_exit(struct s_cli *cli)
{
	switch (cli->mode) {
	case HDT_MODE:
		return EXIT_MODE;
	case KERNEL_MODE:
	case PXE_MODE:
	case SYSLINUX_MODE:
	case PCI_MODE:
	case DMI_MODE:
	case VESA_MODE:
	case CPU_MODE:
		return HDT_MODE;
	case EXIT_MODE:
		return EXIT_MODE;	/* should not happen */
	}
	return HDT_MODE;
}

static void main_show_summary(struct s_hardware *hardware)
{
	detect_pci(hardware);	/* pxe is detected in the pci */
	detect_dmi(hardware);
	cpu_detect(hardware);
	clear_screen();
	main_show_cpu(hardware);
	if (hardware->is_dmi_valid) {
		more_printf("System\n");
		more_printf(" Manufacturer : %s\n",
			    hardware->dmi.system.manufacturer);
		more_printf(" Product Name : %s\n",
			    hardware->dmi.system.product_name);
		more_printf(" Serial       : %s\n",
			    hardware->dmi.system.serial);
		more_printf("Bios\n");
		more_printf(" Version      : %s\n", hardware->dmi.bios.version);
		more_printf(" Release      : %s\n",
			    hardware->dmi.bios.release_date);

		int argc = 2;
		char *argv[2] = { "0", "0" };
		show_dmi_memory_modules(argc, argv, hardware);
		if (hardware->dmi.ipmi.filled==true) {
			more_printf("IPMI baseboard v%u.%u present\n",
			  hardware->dmi.ipmi.major_specification_version,
			  hardware->dmi.ipmi.minor_specification_version);
		}
	}
	main_show_pci(hardware);

	if (hardware->is_pxe_valid)
		main_show_pxe(hardware);

	main_show_kernel(hardware);
}

void show_main_help(struct s_hardware *hardware)
{
	more_printf("Show supports the following commands : \n");
	more_printf(" %s\n", CLI_SUMMARY);
	more_printf(" %s\n", CLI_PCI);
	more_printf(" %s\n", CLI_DMI);
	more_printf(" %s\n", CLI_CPU);
	more_printf(" %s\n", CLI_KERNEL);
	more_printf(" %s\n", CLI_SYSLINUX);
	more_printf(" %s\n", CLI_VESA);
	more_printf(" %s\n", CLI_HDT);
	if (hardware->sv->filesystem == SYSLINUX_FS_PXELINUX)
		more_printf(" %s\n", CLI_PXE);
}

void main_show_hdt(struct s_hardware *hardware)
{
  more_printf("HDT\n");
  more_printf(" Product     : %s\n", PRODUCT_NAME);
  more_printf(" Version     : %s\n", VERSION);
  more_printf(" Author      : %s\n", AUTHOR);
  more_printf(" Contact     : %s\n", CONTACT);
  char *contributors[NB_CONTRIBUTORS] = CONTRIBUTORS;
  for (int c=0; c<NB_CONTRIBUTORS; c++) {
   more_printf(" Contributor : %s\n", contributors[c]);
  }
}


void main_show(char *item, struct s_hardware *hardware)
{
	if (!strncmp(item, CLI_SUMMARY, sizeof(CLI_SUMMARY))) {
		main_show_summary(hardware);
		return;
	}
	if (!strncmp(item, CLI_PCI, sizeof(CLI_PCI))) {
		main_show_pci(hardware);
		return;
	}
	if (!strncmp(item, CLI_DMI, sizeof(CLI_DMI))) {
		main_show_dmi(hardware);
		return;
	}
	if (!strncmp(item, CLI_CPU, sizeof(CLI_CPU))) {
		main_show_cpu(hardware);
		return;
	}
	if (!strncmp(item, CLI_PXE, sizeof(CLI_PXE))) {
		main_show_pxe(hardware);
		return;
	}
	if (!strncmp(item, CLI_SYSLINUX, sizeof(CLI_SYSLINUX))) {
		main_show_syslinux(hardware);
		return;
	}
	if (!strncmp(item, CLI_KERNEL, sizeof(CLI_KERNEL))) {
		main_show_kernel(hardware);
		return;
	}
	if (!strncmp(item, CLI_VESA, sizeof(CLI_VESA))) {
		main_show_vesa(hardware);
		return;
	}
	if (!strncmp(item, CLI_HDT, sizeof(CLI_HDT))) {
		main_show_hdt(hardware);
		return;
	}
	show_main_help(hardware);
>>>>>>> 4ed6ebda
}<|MERGE_RESOLUTION|>--- conflicted
+++ resolved
@@ -602,133 +602,5 @@
 			break;
 		}
 	}
-<<<<<<< HEAD
-=======
-}
-
-int do_exit(struct s_cli *cli)
-{
-	switch (cli->mode) {
-	case HDT_MODE:
-		return EXIT_MODE;
-	case KERNEL_MODE:
-	case PXE_MODE:
-	case SYSLINUX_MODE:
-	case PCI_MODE:
-	case DMI_MODE:
-	case VESA_MODE:
-	case CPU_MODE:
-		return HDT_MODE;
-	case EXIT_MODE:
-		return EXIT_MODE;	/* should not happen */
-	}
-	return HDT_MODE;
-}
-
-static void main_show_summary(struct s_hardware *hardware)
-{
-	detect_pci(hardware);	/* pxe is detected in the pci */
-	detect_dmi(hardware);
-	cpu_detect(hardware);
-	clear_screen();
-	main_show_cpu(hardware);
-	if (hardware->is_dmi_valid) {
-		more_printf("System\n");
-		more_printf(" Manufacturer : %s\n",
-			    hardware->dmi.system.manufacturer);
-		more_printf(" Product Name : %s\n",
-			    hardware->dmi.system.product_name);
-		more_printf(" Serial       : %s\n",
-			    hardware->dmi.system.serial);
-		more_printf("Bios\n");
-		more_printf(" Version      : %s\n", hardware->dmi.bios.version);
-		more_printf(" Release      : %s\n",
-			    hardware->dmi.bios.release_date);
-
-		int argc = 2;
-		char *argv[2] = { "0", "0" };
-		show_dmi_memory_modules(argc, argv, hardware);
-		if (hardware->dmi.ipmi.filled==true) {
-			more_printf("IPMI baseboard v%u.%u present\n",
-			  hardware->dmi.ipmi.major_specification_version,
-			  hardware->dmi.ipmi.minor_specification_version);
-		}
-	}
-	main_show_pci(hardware);
-
-	if (hardware->is_pxe_valid)
-		main_show_pxe(hardware);
-
-	main_show_kernel(hardware);
-}
-
-void show_main_help(struct s_hardware *hardware)
-{
-	more_printf("Show supports the following commands : \n");
-	more_printf(" %s\n", CLI_SUMMARY);
-	more_printf(" %s\n", CLI_PCI);
-	more_printf(" %s\n", CLI_DMI);
-	more_printf(" %s\n", CLI_CPU);
-	more_printf(" %s\n", CLI_KERNEL);
-	more_printf(" %s\n", CLI_SYSLINUX);
-	more_printf(" %s\n", CLI_VESA);
-	more_printf(" %s\n", CLI_HDT);
-	if (hardware->sv->filesystem == SYSLINUX_FS_PXELINUX)
-		more_printf(" %s\n", CLI_PXE);
-}
-
-void main_show_hdt(struct s_hardware *hardware)
-{
-  more_printf("HDT\n");
-  more_printf(" Product     : %s\n", PRODUCT_NAME);
-  more_printf(" Version     : %s\n", VERSION);
-  more_printf(" Author      : %s\n", AUTHOR);
-  more_printf(" Contact     : %s\n", CONTACT);
-  char *contributors[NB_CONTRIBUTORS] = CONTRIBUTORS;
-  for (int c=0; c<NB_CONTRIBUTORS; c++) {
-   more_printf(" Contributor : %s\n", contributors[c]);
-  }
-}
-
-
-void main_show(char *item, struct s_hardware *hardware)
-{
-	if (!strncmp(item, CLI_SUMMARY, sizeof(CLI_SUMMARY))) {
-		main_show_summary(hardware);
-		return;
-	}
-	if (!strncmp(item, CLI_PCI, sizeof(CLI_PCI))) {
-		main_show_pci(hardware);
-		return;
-	}
-	if (!strncmp(item, CLI_DMI, sizeof(CLI_DMI))) {
-		main_show_dmi(hardware);
-		return;
-	}
-	if (!strncmp(item, CLI_CPU, sizeof(CLI_CPU))) {
-		main_show_cpu(hardware);
-		return;
-	}
-	if (!strncmp(item, CLI_PXE, sizeof(CLI_PXE))) {
-		main_show_pxe(hardware);
-		return;
-	}
-	if (!strncmp(item, CLI_SYSLINUX, sizeof(CLI_SYSLINUX))) {
-		main_show_syslinux(hardware);
-		return;
-	}
-	if (!strncmp(item, CLI_KERNEL, sizeof(CLI_KERNEL))) {
-		main_show_kernel(hardware);
-		return;
-	}
-	if (!strncmp(item, CLI_VESA, sizeof(CLI_VESA))) {
-		main_show_vesa(hardware);
-		return;
-	}
-	if (!strncmp(item, CLI_HDT, sizeof(CLI_HDT))) {
-		main_show_hdt(hardware);
-		return;
-	}
-	show_main_help(hardware);
->>>>>>> 4ed6ebda
+}
 }