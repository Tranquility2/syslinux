--- conflicted
+++ resolved
@@ -67,31 +67,15 @@
 	VESA_MODE,
 } cli_mode_t;
 
-<<<<<<< HEAD
-struct s_cli_mode {
-	cli_mode_t mode;
-	char prompt[32];
-=======
 struct s_cli {
   cli_mode_t mode;
   char prompt[32];
   char input[MAX_LINE_SIZE];
   int cursor_pos;
->>>>>>> e94feba4
 };
 
 /* A command-line command */
 struct commands_mode {
-<<<<<<< HEAD
-	const unsigned int mode;
-	struct commands_module_descr *show_modules;
-	/* Future: set? */
-};
-
-struct commands_module {
-	const char *name;
-	void (*exec) (int argc, char **argv, struct s_hardware * hardware);
-=======
   const unsigned int mode;
   struct commands_module_descr* show_modules;
   /* Future: set? */
@@ -100,18 +84,12 @@
 struct commands_module {
   const char *name;
   void ( * exec ) ( int argc, char** argv, struct s_hardware *hardware );
->>>>>>> e94feba4
 };
 
 /* Describe 'show', 'set', ... commands in a module */
 struct commands_module_descr {
-<<<<<<< HEAD
-	struct commands_module *modules;
-	const int nb_modules;
-=======
   struct commands_module* modules;
   const int nb_modules;
->>>>>>> e94feba4
 };
 
 struct commands_mode dmi_mode;
@@ -133,12 +111,7 @@
 #define CLI_DMI_MAX_MODULES 9
 void main_show_dmi(struct s_hardware *hardware);
 void handle_dmi_commands(char *cli_line, struct s_hardware *hardware);
-<<<<<<< HEAD
-void show_dmi_memory_modules(int argc, char **argv,
-			     struct s_hardware *hardware);
-=======
 void show_dmi_memory_modules(int argc, char** argv, struct s_hardware *hardware);
->>>>>>> e94feba4
 
 // PCI STUFF
 #define CLI_PCI_DEVICE "device"
