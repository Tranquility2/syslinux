--- conflicted
+++ resolved
@@ -17,15 +17,11 @@
 INCDIR   = /usr/include
 COM32DIR = $(AUXDIR)/com32
 
-<<<<<<< HEAD
-all: makeoutputdirs libcom32gpl.c32
+all: makeoutputdirs libgpl.c32
 
 makeoutputdirs:
 	@mkdir -p $(foreach b, \
 		$(addprefix $(OBJ),$(sort $(dir $(LIBOBJS)))),$(b))
-=======
-all: libgpl.c32
->>>>>>> a2d79191
 
 libgpl.elf : $(LIBOBJS)
 	$(LD) -shared $(LDFLAGS) -soname $(patsubst %.elf,%.c32,$(@F)) -o $@ $^
