## -----------------------------------------------------------------------
##
##   Copyright 2001-2008 H. Peter Anvin - All Rights Reserved
##   Copyright 2010 Intel Corporation; author: H. Peter Anvin
##
##   This program is free software; you can redistribute it and/or modify
##   it under the terms of the GNU General Public License as published by
##   the Free Software Foundation, Inc., 51 Franklin St, Fifth Floor,
##   Boston MA 02110-1301, USA; either version 2 of the License, or
##   (at your option) any later version; incorporated herein by reference.
##
## -----------------------------------------------------------------------

##
## Simple menu system
##

topdir = ../..
MAKEDIR = $(topdir)/mk
include $(MAKEDIR)/com32.mk
-include $(topdir)/version.mk

<<<<<<< HEAD
LIBS	   = ../libutil/libutil_com.a ../lib/libcom32.a ../libupload/libcom32upload.a $(LIBGCC)
=======
>>>>>>> 5b726ddd
LNXLIBS	   = ../libutil/libutil_lnx.a

CFLAGS += -I$(com32) -I$(topdir)

MODULES	  = sysdump.c32
TESTFILES =

SRCS = $(wildcard *.c)
OBJS = $(patsubst %.c,%.o,$(SRCS))

# The DATE is set on the make command line when building binaries for
# official release.  Otherwise, substitute a hex string that is pretty much
# guaranteed to be unique to be unique from build to build.
ifndef HEXDATE
HEXDATE := $(shell $(PERL) $(topdir)/now.pl $(SRCS) $(wildcard *.h))
endif
ifndef DATE
DATE    := $(shell sh $(topdir)/gen-id.sh $(VERSION) $(HEXDATE))
endif

CFLAGS    += -DDATE='"$(DATE)"'

all: $(MODULES) $(TESTFILES)

sysdump.elf : $(OBJS) $(C_LIBS)
	$(LD) $(LDFLAGS) -o $@ $^

tidy dist:
	rm -f *.o *.lo *.a *.lst *.elf .*.d *.tmp

clean: tidy
	rm -f *.lnx

spotless: clean
	rm -f *.lss *.c32 *.com
	rm -f *~ \#*

install:

-include .*.d<|MERGE_RESOLUTION|>--- conflicted
+++ resolved
@@ -20,10 +20,7 @@
 include $(MAKEDIR)/com32.mk
 -include $(topdir)/version.mk
 
-<<<<<<< HEAD
-LIBS	   = ../libutil/libutil_com.a ../lib/libcom32.a ../libupload/libcom32upload.a $(LIBGCC)
-=======
->>>>>>> 5b726ddd
+LIBS	   = ../libupload/libcom32upload.a
 LNXLIBS	   = ../libutil/libutil_lnx.a
 
 CFLAGS += -I$(com32) -I$(topdir)
