/* ----------------------------------------------------------------------- *
 *
 *   Copyright 2009 Erwan Velu - All Rights Reserved
 *
 *   Permission is hereby granted, free of charge, to any person
 *   obtaining a copy of this software and associated documentation
 *   files (the "Software"), to deal in the Software without
 *   restriction, including without limitation the rights to use,
 *   copy, modify, merge, publish, distribute, sublicense, and/or
 *   sell copies of the Software, and to permit persons to whom
 *   the Software is furnished to do so, subject to the following
 *   conditions:
 *
 *   The above copyright notice and this permission notice shall
 *   be included in all copies or substantial portions of the Software.
 *
 *   THE SOFTWARE IS PROVIDED "AS IS", WITHOUT WARRANTY OF ANY KIND,
 *   EXPRESS OR IMPLIED, INCLUDING BUT NOT LIMITED TO THE WARRANTIES
 *   OF MERCHANTABILITY, FITNESS FOR A PARTICULAR PURPOSE AND
 *   NONINFRINGEMENT. IN NO EVENT SHALL THE AUTHORS OR COPYRIGHT
 *   HOLDERS BE LIABLE FOR ANY CLAIM, DAMAGES OR OTHER LIABILITY,
 *   WHETHER IN AN ACTION OF CONTRACT, TORT OR OTHERWISE, ARISING
 *   FROM, OUT OF OR IN CONNECTION WITH THE SOFTWARE OR THE USE OR
 *   OTHER DEALINGS IN THE SOFTWARE.
 *
 * -----------------------------------------------------------------------
 */

#include <stdlib.h>
#include <string.h>
#include <syslinux/config.h>
#include <getkey.h>
#include "hdt-cli.h"
#include "hdt-common.h"

#define MAX_MODES 1
struct commands_mode *list_modes[] = {
	&dmi_mode,
};

<<<<<<< HEAD
static void set_mode(struct s_cli_mode *cli_mode, cli_mode_t mode,
=======
static void set_mode(struct s_cli *cli, cli_mode_t mode,
>>>>>>> e94feba4
		     struct s_hardware *hardware)
{
	switch (mode) {
	case EXIT_MODE:
		cli->mode = mode;
		break;

	case HDT_MODE:
		cli->mode = mode;
		snprintf(cli->prompt, sizeof(cli->prompt), "%s> ", CLI_HDT);
		break;

	case PXE_MODE:
		if (hardware->sv->filesystem != SYSLINUX_FS_PXELINUX) {
			more_printf("You are not currently using PXELINUX\n");
			break;
		}
		cli->mode = mode;
		snprintf(cli->prompt, sizeof(cli->prompt), "%s> ", CLI_PXE);
		break;

	case KERNEL_MODE:
		detect_pci(hardware);
		cli->mode = mode;
		snprintf(cli->prompt, sizeof(cli->prompt), "%s> ", CLI_KERNEL);
		break;

	case SYSLINUX_MODE:
		cli->mode = mode;
		snprintf(cli->prompt, sizeof(cli->prompt), "%s> ",
			 CLI_SYSLINUX);
		break;

	case VESA_MODE:
		cli->mode = mode;
		snprintf(cli->prompt, sizeof(cli->prompt), "%s> ", CLI_VESA);
		break;

	case PCI_MODE:
		cli->mode = mode;
		snprintf(cli->prompt, sizeof(cli->prompt), "%s> ", CLI_PCI);
		if (!hardware->pci_detection)
			cli_detect_pci(hardware);
		break;

	case CPU_MODE:
		cli->mode = mode;
		snprintf(cli->prompt, sizeof(cli->prompt), "%s> ", CLI_CPU);
		if (!hardware->dmi_detection)
			detect_dmi(hardware);
		if (!hardware->cpu_detection)
			cpu_detect(hardware);
		break;

	case DMI_MODE:
		detect_dmi(hardware);
		if (!hardware->is_dmi_valid) {
			more_printf("No valid DMI table found, exiting.\n");
			break;
		}
		cli->mode = mode;
		snprintf(cli->prompt, sizeof(cli->prompt), "%s> ", CLI_DMI);
		break;
	}
}

static void handle_hdt_commands(char *cli_line, struct s_hardware *hardware)
{
	/* hdt cli mode specific commands */
	if (!strncmp(cli_line, CLI_SHOW, sizeof(CLI_SHOW) - 1)) {
		main_show(strstr(cli_line, "show") + sizeof(CLI_SHOW),
			  hardware);
		return;
	}
}

static void show_cli_help(struct s_cli *cli)
{
	switch (cli->mode) {
	case HDT_MODE:
		more_printf("Available commands are :\n");
		more_printf
		    ("%s %s %s %s %s %s %s %s %s %s %s\n",
		     CLI_CLEAR, CLI_EXIT, CLI_HELP, CLI_SHOW, CLI_PCI, CLI_DMI,
		     CLI_PXE, CLI_KERNEL, CLI_CPU, CLI_SYSLINUX, CLI_VESA);
		break;
	case SYSLINUX_MODE:
	case KERNEL_MODE:
	case PXE_MODE:
	case VESA_MODE:
	case CPU_MODE:
	case PCI_MODE:
	case DMI_MODE:
		printf("Available commands are : %s %s %s %s\n",
		       CLI_CLEAR, CLI_EXIT, CLI_HELP, CLI_SHOW);
		break;
	case EXIT_MODE:	/* Should not happen */
		break;
	}
}

static void exec_command(char *command, struct s_cli *cli,
			 struct s_hardware *hardware)
{
	/* We use sizeof BLAH - 1 to remove the last \0 */
//  command[strlen(command) - 1] = '\0';

	if (!strncmp(command, CLI_EXIT, sizeof(CLI_EXIT) - 1)) {
		int mode = do_exit(cli);
		set_mode(cli, mode, hardware);
		return;
	}

	if (!strncmp(command, CLI_HELP, sizeof(CLI_HELP) - 1)) {
		show_cli_help(cli);
		return;
	}

	if (!strncmp(command, CLI_PCI, sizeof(CLI_PCI) - 1)) {
		set_mode(cli, PCI_MODE, hardware);
		return;
	}

	if (!strncmp(command, CLI_CLEAR, sizeof(CLI_CLEAR) - 1)) {
		clear_screen();
		return;
	}

	if (!strncmp(command, CLI_CPU, sizeof(CLI_CPU) - 1)) {
		set_mode(cli, CPU_MODE, hardware);
		return;
	}

	if (!strncmp(command, CLI_DMI, sizeof(CLI_DMI) - 1)) {
		set_mode(cli, DMI_MODE, hardware);
		return;
	}

	if (!strncmp(command, CLI_PXE, sizeof(CLI_PXE) - 1)) {
		set_mode(cli, PXE_MODE, hardware);
		return;
	}

	if (!strncmp(command, CLI_KERNEL, sizeof(CLI_KERNEL) - 1)) {
		set_mode(cli, KERNEL_MODE, hardware);
		return;
	}

	if (!strncmp(command, CLI_SYSLINUX, sizeof(CLI_SYSLINUX) - 1)) {
		set_mode(cli, SYSLINUX_MODE, hardware);
		return;
	}

	if (!strncmp(command, CLI_VESA, sizeof(CLI_VESA) - 1)) {
		set_mode(cli, VESA_MODE, hardware);
		return;
	}

	/*
	 * All commands before that line are common for all cli modes.
	 * The following will be specific for every mode.
	 */

	int modes_iter = 0, modules_iter = 0;

	/* Find the mode selected */
	while (modes_iter < MAX_MODES &&
<<<<<<< HEAD
	       list_modes[modes_iter]->mode != cli_mode->mode)
=======
	       list_modes[modes_iter]->mode != cli->mode)
>>>>>>> e94feba4
		modes_iter++;

	if (modes_iter != MAX_MODES) {
		struct commands_mode *current_mode = list_modes[modes_iter];

		/*
		 * Find the type of command.
		 *
		 * The syntax of the cli is the following:
		 *    <type of command> <module on which to operate> <args>
		 * e.g.
		 *    dmi> show system
		 *    dmi> show bank 1
		 *    dmi> show memory 0 1
		 *    pci> show device 12
		 */
		if (!strncmp(command, CLI_SHOW, sizeof(CLI_SHOW) - 1)) {
			int module_len = 0, args_len = 0;
			int argc = 0, args_iter = 0, argc_iter = 0;
			char *module = NULL, *args = NULL, *args_cpy = NULL;
			char **argv = NULL;

			/* Get the module name and args */
			while (strncmp
			       (command + sizeof(CLI_SHOW) + module_len,
				CLI_SPACE, 1))
				module_len++;

			/* cli_line is filled with \0 when initialized */
			while (strncmp
			       (command + sizeof(CLI_SHOW) + module_len + 1 +
				args_len, "\0", 1))
				args_len++;

			module = malloc(module_len + 1);
			strncpy(module, command + sizeof(CLI_SHOW), module_len);
			module[module_len] = '\0';

			/* Skip arguments handling if none is supplied */
			if (!args_len)
				goto find_callback;

			args = malloc(args_len + 1);
			strncpy(args,
				command + sizeof(CLI_SHOW) + module_len + 1,
				args_len);
			args[args_len] = '\0';

			/* Compute the number of arguments */
			args_cpy = args;
 read_argument:
			args_iter = 0;
			while (args_iter < args_len
			       && strncmp(args_cpy + args_iter, CLI_SPACE, 1))
				args_iter++;
			argc++;
			args_iter++;
			args_cpy += args_iter;
			args_len -= args_iter;
			if (args_len > 0)
				goto read_argument;

			/* Transform the arguments string into an array */
			char *result = NULL;
			argv = malloc(argc * sizeof(char *));
			result = strtok(args, CLI_SPACE);
			while (result != NULL) {
				argv[argc_iter] = result;
				argc_iter++;
				result = strtok(NULL, CLI_SPACE);
			}

 find_callback:
			/* Find the callback to execute */
			while (modules_iter <
			       current_mode->show_modules->nb_modules
			       && strncmp(module,
					  current_mode->show_modules->
					  modules[modules_iter].name,
					  module_len + 1) != 0)
				modules_iter++;

			if (modules_iter !=
			    current_mode->show_modules->nb_modules) {
				struct commands_module current_module =
				    current_mode->show_modules->
				    modules[modules_iter];
				/* Execute the callback */
				current_module.exec(argc, argv, hardware);
			} else
				printf("Module %s unknown.\n", module);
			/* XXX Add a default help option for empty commands */

			free(module);
			if (args_len) {
				free(args);
				free(argv);
			}
		}
		/* Handle here other keywords such as 'set', ... */
	} else
<<<<<<< HEAD
		printf("Mode unknown.\n");

	/* Legacy cli */
	switch (cli_mode->mode) {
=======
		printf("Mode '%s' unknown.\n", command);

	/* Legacy cli */
	switch (cli->mode) {
>>>>>>> e94feba4
	case PCI_MODE:
		handle_pci_commands(command, hardware);
		break;
	case HDT_MODE:
		handle_hdt_commands(command, hardware);
		break;
	case CPU_MODE:
		handle_cpu_commands(command, hardware);
		break;
	case PXE_MODE:
		handle_pxe_commands(command, hardware);
		break;
	case VESA_MODE:
		handle_vesa_commands(command, hardware);
		break;
	case SYSLINUX_MODE:
		handle_syslinux_commands(command, hardware);
		break;
	case KERNEL_MODE:
		handle_kernel_commands(command, hardware);
		break;
	case EXIT_MODE:
		break;		/* should not happen */
	}
}

<<<<<<< HEAD
static void reset_prompt(char *command, struct s_cli_mode *cli_mode,
			 int *cur_pos)
{
	/* No need to display the prompt if we exit */
	if (cli_mode->mode != EXIT_MODE) {
		printf("%s", cli_mode->prompt);
		/* Reset the line */
		memset(command, '\0', MAX_LINE_SIZE);
		*cur_pos = 0;
=======
static void reset_prompt(struct s_cli *cli)
{
	/* No need to display the prompt if we exit */
	if (cli->mode != EXIT_MODE) {
		printf("%s", cli->prompt);
		/* Reset the line */
		memset(cli->input, '\0', MAX_LINE_SIZE);
		cli->cursor_pos = 0;
>>>>>>> e94feba4
	}
}

/* Code that manages the cli mode */
void start_cli_mode(struct s_hardware *hardware)
{
<<<<<<< HEAD
	char cli_line[MAX_LINE_SIZE];
	struct s_cli_mode cli_mode;
=======
	struct s_cli cli;
>>>>>>> e94feba4
	int current_key = 0;
	char temp_command[MAX_LINE_SIZE];
	set_mode(&cli, HDT_MODE, hardware);

	printf("Entering CLI mode\n");

<<<<<<< HEAD
	reset_prompt(cli_line, &cli_mode, &cur_pos);
	while (cli_mode.mode != EXIT_MODE) {
=======
	/* Display the cursor */
	fputs("\033[?25h", stdout);
	reset_prompt(&cli);
	while (cli.mode != EXIT_MODE) {
>>>>>>> e94feba4

		//fgets(cli_line, sizeof cli_line, stdin);
		current_key = get_key(stdin, 0);
		switch (current_key) {

			/* clear until then end of line */
		case KEY_CTRL('k'):
			/* Clear the end of the line */
			fputs("\033[0K", stdout);
			memset(&cli.input[cli.cursor_pos], 0,
			       strlen(cli.input) - cli.cursor_pos);
			break;

			/* quit current line */
		case KEY_CTRL('c'):
			more_printf("\n");
			reset_prompt(&cli);
			break;
		case KEY_TAB:
			break;

			/* Let's move to left */
		case KEY_LEFT:
			if (cli.cursor_pos > 0) {
				fputs("\033[1D", stdout);
				cli.cursor_pos--;
			}
			break;

			/* Let's move to right */
		case KEY_RIGHT:
			if (cli.cursor_pos < (int)strlen(cli.input)) {
				fputs("\033[1C", stdout);
				cli.cursor_pos++;
			}
			break;

			/* Returning at the begining of the line */
		case KEY_CTRL('e'):
		case KEY_END:
			/* Calling with a 0 value will make the cursor move */
			/* So, let's move the cursor only if needed */
			if ((strlen(cli.input) - cli.cursor_pos) > 0) {
				memset(temp_command, 0, sizeof(temp_command));
				sprintf(temp_command, "\033[%dC",
					strlen(cli.input) - cli.cursor_pos);
				/* Return to the begining of line */
				fputs(temp_command, stdout);
				cli.cursor_pos = strlen(cli.input);
			}
			break;

			/* Returning at the begining of the line */
		case KEY_CTRL('a'):
		case KEY_HOME:
			/* Calling with a 0 value will make the cursor move */
			/* So, let's move the cursor only if needed */
			if (cli.cursor_pos > 0) {
				memset(temp_command, 0, sizeof(temp_command));
				sprintf(temp_command, "\033[%dD",
					cli.cursor_pos);
				/* Return to the begining of line */
				fputs(temp_command, stdout);
				cli.cursor_pos = 0;
			}
			break;

		case KEY_ENTER:
			more_printf("\n");
<<<<<<< HEAD
			exec_command(cli_line, &cli_mode, hardware);
			reset_prompt(cli_line, &cli_mode, &cur_pos);
=======
			exec_command(skipspace(cli.input), &cli, hardware);
			reset_prompt(&cli);
>>>>>>> e94feba4
			break;
		case KEY_BACKSPACE:
			/* Don't delete prompt */
			if (cli.cursor_pos == 0)
				break;

			for (int c = cli.cursor_pos - 1;
			     c < (int)strlen(cli.input) - 1; c++)
				cli.input[c] = cli.input[c + 1];
			cli.input[strlen(cli.input) - 1] = '\0';

			/* Get one char back */
			fputs("\033[1D", stdout);
			/* Clear the end of the line */
			fputs("\033[0K", stdout);

			/* Print the resulting buffer */
			printf("%s", cli.input + cli.cursor_pos - 1);

			/* Realing to the place we were */
			memset(temp_command, 0, sizeof(temp_command));
			sprintf(temp_command, "\033[%dD",
				strlen(cli.input + cli.cursor_pos - 1));
			fputs(temp_command, stdout);
			fputs("\033[1C", stdout);
			/* Don't decrement the position unless
			 * if we are at then end of the line*/
			if (cli.cursor_pos > (int)strlen(cli.input))
				cli.cursor_pos--;
			break;
		case KEY_F1:
			more_printf("\n");
<<<<<<< HEAD
			exec_command(CLI_HELP, &cli_mode, hardware);
			reset_prompt(cli_line, &cli_mode, &cur_pos);
			break;
		default:
			/* Prevent overflow */
			if (cur_pos > MAX_LINE_SIZE - 2)
=======
			exec_command(CLI_HELP, &cli, hardware);
			reset_prompt(&cli);
			break;
		default:
			/* Prevent overflow */
			if (cli.cursor_pos > MAX_LINE_SIZE - 2)
>>>>>>> e94feba4
				break;
			/* If we aren't at the end of the input line, let's insert */
			if (cli.cursor_pos < (int)strlen(cli.input)) {
				char key[2];
				int trailing_chars =
				    strlen(cli.input) - cli.cursor_pos;
				memset(temp_command, 0, sizeof(temp_command));
				strncpy(temp_command, cli.input,
					cli.cursor_pos);
				sprintf(key, "%c", current_key);
				strncat(temp_command, key, 1);
				strncat(temp_command,
					cli.input + cli.cursor_pos,
					trailing_chars);
				memset(cli.input, 0, sizeof(cli.input));
				snprintf(cli.input, sizeof(cli.input), "%s",
					 temp_command);

				/* Clear the end of the line */
				fputs("\033[0K", stdout);

				/* Print the resulting buffer */
				printf("%s", cli.input + cli.cursor_pos);
				sprintf(temp_command, "\033[%dD",
					trailing_chars);
				/* Return where we must put the new char */
				fputs(temp_command, stdout);

			} else {
				putchar(current_key);
				cli.input[cli.cursor_pos] = current_key;
			}
			cli.cursor_pos++;
			break;
		}
	}
}

int do_exit(struct s_cli *cli)
{
	switch (cli->mode) {
	case HDT_MODE:
		return EXIT_MODE;
	case KERNEL_MODE:
	case PXE_MODE:
	case SYSLINUX_MODE:
	case PCI_MODE:
	case DMI_MODE:
	case VESA_MODE:
	case CPU_MODE:
		return HDT_MODE;
	case EXIT_MODE:
		return EXIT_MODE;	/* should not happen */
	}
	return HDT_MODE;
}

static void main_show_summary(struct s_hardware *hardware)
{
	detect_pci(hardware);	/* pxe is detected in the pci */
	detect_dmi(hardware);
	cpu_detect(hardware);
	clear_screen();
	main_show_cpu(hardware);
	if (hardware->is_dmi_valid) {
		more_printf("System\n");
		more_printf(" Manufacturer : %s\n",
			    hardware->dmi.system.manufacturer);
		more_printf(" Product Name : %s\n",
			    hardware->dmi.system.product_name);
		more_printf(" Serial       : %s\n",
			    hardware->dmi.system.serial);
		more_printf("Bios\n");
		more_printf(" Version      : %s\n", hardware->dmi.bios.version);
		more_printf(" Release      : %s\n",
			    hardware->dmi.bios.release_date);

		int argc = 2;
		char *argv[2] = { "0", "0" };
		show_dmi_memory_modules(argc, argv, hardware);
	}
	main_show_pci(hardware);

	if (hardware->is_pxe_valid)
		main_show_pxe(hardware);

	main_show_kernel(hardware);
}

void show_main_help(struct s_hardware *hardware)
{
	more_printf("Show supports the following commands : \n");
	more_printf(" %s\n", CLI_SUMMARY);
	more_printf(" %s\n", CLI_PCI);
	more_printf(" %s\n", CLI_DMI);
	more_printf(" %s\n", CLI_CPU);
	more_printf(" %s\n", CLI_KERNEL);
	more_printf(" %s\n", CLI_SYSLINUX);
	more_printf(" %s\n", CLI_VESA);
	if (hardware->sv->filesystem == SYSLINUX_FS_PXELINUX)
		more_printf(" %s\n", CLI_PXE);
}

void main_show(char *item, struct s_hardware *hardware)
{
	if (!strncmp(item, CLI_SUMMARY, sizeof(CLI_SUMMARY))) {
		main_show_summary(hardware);
		return;
	}
	if (!strncmp(item, CLI_PCI, sizeof(CLI_PCI))) {
		main_show_pci(hardware);
		return;
	}
	if (!strncmp(item, CLI_DMI, sizeof(CLI_DMI))) {
		main_show_dmi(hardware);
		return;
	}
	if (!strncmp(item, CLI_CPU, sizeof(CLI_CPU))) {
		main_show_cpu(hardware);
		return;
	}
	if (!strncmp(item, CLI_PXE, sizeof(CLI_PXE))) {
		main_show_pxe(hardware);
		return;
	}
	if (!strncmp(item, CLI_SYSLINUX, sizeof(CLI_SYSLINUX))) {
		main_show_syslinux(hardware);
		return;
	}
	if (!strncmp(item, CLI_KERNEL, sizeof(CLI_KERNEL))) {
		main_show_kernel(hardware);
		return;
	}
	if (!strncmp(item, CLI_VESA, sizeof(CLI_VESA))) {
		main_show_vesa(hardware);
		return;
	}
	show_main_help(hardware);
}<|MERGE_RESOLUTION|>--- conflicted
+++ resolved
@@ -38,11 +38,7 @@
 	&dmi_mode,
 };
 
-<<<<<<< HEAD
-static void set_mode(struct s_cli_mode *cli_mode, cli_mode_t mode,
-=======
 static void set_mode(struct s_cli *cli, cli_mode_t mode,
->>>>>>> e94feba4
 		     struct s_hardware *hardware)
 {
 	switch (mode) {
@@ -210,11 +206,7 @@
 
 	/* Find the mode selected */
 	while (modes_iter < MAX_MODES &&
-<<<<<<< HEAD
-	       list_modes[modes_iter]->mode != cli_mode->mode)
-=======
 	       list_modes[modes_iter]->mode != cli->mode)
->>>>>>> e94feba4
 		modes_iter++;
 
 	if (modes_iter != MAX_MODES) {
@@ -316,17 +308,10 @@
 		}
 		/* Handle here other keywords such as 'set', ... */
 	} else
-<<<<<<< HEAD
-		printf("Mode unknown.\n");
-
-	/* Legacy cli */
-	switch (cli_mode->mode) {
-=======
 		printf("Mode '%s' unknown.\n", command);
 
 	/* Legacy cli */
 	switch (cli->mode) {
->>>>>>> e94feba4
 	case PCI_MODE:
 		handle_pci_commands(command, hardware);
 		break;
@@ -353,17 +338,6 @@
 	}
 }
 
-<<<<<<< HEAD
-static void reset_prompt(char *command, struct s_cli_mode *cli_mode,
-			 int *cur_pos)
-{
-	/* No need to display the prompt if we exit */
-	if (cli_mode->mode != EXIT_MODE) {
-		printf("%s", cli_mode->prompt);
-		/* Reset the line */
-		memset(command, '\0', MAX_LINE_SIZE);
-		*cur_pos = 0;
-=======
 static void reset_prompt(struct s_cli *cli)
 {
 	/* No need to display the prompt if we exit */
@@ -372,34 +346,23 @@
 		/* Reset the line */
 		memset(cli->input, '\0', MAX_LINE_SIZE);
 		cli->cursor_pos = 0;
->>>>>>> e94feba4
 	}
 }
 
 /* Code that manages the cli mode */
 void start_cli_mode(struct s_hardware *hardware)
 {
-<<<<<<< HEAD
-	char cli_line[MAX_LINE_SIZE];
-	struct s_cli_mode cli_mode;
-=======
 	struct s_cli cli;
->>>>>>> e94feba4
 	int current_key = 0;
 	char temp_command[MAX_LINE_SIZE];
 	set_mode(&cli, HDT_MODE, hardware);
 
 	printf("Entering CLI mode\n");
 
-<<<<<<< HEAD
-	reset_prompt(cli_line, &cli_mode, &cur_pos);
-	while (cli_mode.mode != EXIT_MODE) {
-=======
 	/* Display the cursor */
 	fputs("\033[?25h", stdout);
 	reset_prompt(&cli);
 	while (cli.mode != EXIT_MODE) {
->>>>>>> e94feba4
 
 		//fgets(cli_line, sizeof cli_line, stdin);
 		current_key = get_key(stdin, 0);
@@ -469,13 +432,8 @@
 
 		case KEY_ENTER:
 			more_printf("\n");
-<<<<<<< HEAD
-			exec_command(cli_line, &cli_mode, hardware);
-			reset_prompt(cli_line, &cli_mode, &cur_pos);
-=======
 			exec_command(skipspace(cli.input), &cli, hardware);
 			reset_prompt(&cli);
->>>>>>> e94feba4
 			break;
 		case KEY_BACKSPACE:
 			/* Don't delete prompt */
@@ -508,21 +466,12 @@
 			break;
 		case KEY_F1:
 			more_printf("\n");
-<<<<<<< HEAD
-			exec_command(CLI_HELP, &cli_mode, hardware);
-			reset_prompt(cli_line, &cli_mode, &cur_pos);
-			break;
-		default:
-			/* Prevent overflow */
-			if (cur_pos > MAX_LINE_SIZE - 2)
-=======
 			exec_command(CLI_HELP, &cli, hardware);
 			reset_prompt(&cli);
 			break;
 		default:
 			/* Prevent overflow */
 			if (cli.cursor_pos > MAX_LINE_SIZE - 2)
->>>>>>> e94feba4
 				break;
 			/* If we aren't at the end of the input line, let's insert */
 			if (cli.cursor_pos < (int)strlen(cli.input)) {
