--- conflicted
+++ resolved
@@ -65,11 +65,7 @@
 {
 	char buffer[81];
 	char buffer1[81];
-<<<<<<< HEAD
-	clear_screen();
-=======
 	reset_more_printf();
->>>>>>> 13c60849
 	more_printf("CPU\n");
 	more_printf("Vendor    : %s\n", hardware->cpu.vendor);
 	more_printf("Model     : %s\n", hardware->cpu.model);
@@ -186,10 +182,6 @@
 
 struct cli_module_descr cpu_show_modules = {
 	.modules = NULL,
-<<<<<<< HEAD
-	.nb_modules = 0,
-=======
->>>>>>> 13c60849
 	.default_callback = show_cpu,
 };
 
