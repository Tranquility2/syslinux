/*
 * bits32/stdint.h
 */

#ifndef _BITSIZE_STDINT_H
#define _BITSIZE_STDINT_H

<<<<<<< HEAD
/*
typedef signed char int8_t;
typedef short int int16_t;
typedef int int32_t;
typedef long long int int64_t;
=======
typedef signed char		int8_t;
typedef short int		int16_t;
typedef int			int32_t;
typedef long long int		int64_t;
>>>>>>> f0bbf9dd

typedef unsigned char		uint8_t;
typedef unsigned short int	uint16_t;
typedef unsigned int		uint32_t;
typedef unsigned long long int	uint64_t;

typedef int			int_fast16_t;
typedef int			int_fast32_t;

typedef unsigned int		uint_fast16_t;
typedef unsigned int		uint_fast32_t;

typedef int			intptr_t;
typedef unsigned int		uintptr_t;

#define __INT64_C(c)   c ## LL
#define __UINT64_C(c)  c ## ULL

#define __PRI64_RANK   "ll"
#define __PRIFAST_RANK ""
#define __PRIPTR_RANK  ""
*/

/* Exact types */

typedef signed char int8_t;
typedef signed short int16_t;
typedef signed int int32_t;
typedef signed long long int64_t;

typedef unsigned char uint8_t;
typedef unsigned short uint16_t;
typedef unsigned int uint32_t;
typedef unsigned long long uint64_t;

/* Small types */

typedef signed char int_least8_t;
typedef signed short int_least16_t;
typedef signed int int_least32_t;
typedef signed long long int_least64_t;

typedef unsigned char uint_least8_t;
typedef unsigned short uint_least16_t;
typedef unsigned int uint_least32_t;
typedef unsigned long long uint_least64_t;

/* Fast types */

typedef signed char int_fast8_t;
typedef signed long long int_fast64_t;

typedef unsigned char uint_fast8_t;
typedef unsigned int uint_fast32_t;
typedef unsigned long long uint_fast64_t;

/* Maximal types */

<<<<<<< HEAD
typedef int64_t intmax_t;
typedef uint64_t uintmax_t;
#if __SIZEOF_POINTER__ == 4
#include <bitsize32/stdint.h>
#elif __SIZEOF_POINTER__ == 8
#include <bitsize64/stdint.h>
#else
#error "Unable to build for to-be-defined architecture type"
#endif
#endif /* _BITSIZE_STDINT_H */
=======
#endif				/* _BITSIZE_STDINT_H */
>>>>>>> f0bbf9dd
<|MERGE_RESOLUTION|>--- conflicted
+++ resolved
@@ -5,79 +5,14 @@
 #ifndef _BITSIZE_STDINT_H
 #define _BITSIZE_STDINT_H
 
-<<<<<<< HEAD
-/*
-typedef signed char int8_t;
-typedef short int int16_t;
-typedef int int32_t;
-typedef long long int int64_t;
-=======
 typedef signed char		int8_t;
 typedef short int		int16_t;
 typedef int			int32_t;
-typedef long long int		int64_t;
->>>>>>> f0bbf9dd
 
 typedef unsigned char		uint8_t;
 typedef unsigned short int	uint16_t;
 typedef unsigned int		uint32_t;
-typedef unsigned long long int	uint64_t;
 
-typedef int			int_fast16_t;
-typedef int			int_fast32_t;
-
-typedef unsigned int		uint_fast16_t;
-typedef unsigned int		uint_fast32_t;
-
-typedef int			intptr_t;
-typedef unsigned int		uintptr_t;
-
-#define __INT64_C(c)   c ## LL
-#define __UINT64_C(c)  c ## ULL
-
-#define __PRI64_RANK   "ll"
-#define __PRIFAST_RANK ""
-#define __PRIPTR_RANK  ""
-*/
-
-/* Exact types */
-
-typedef signed char int8_t;
-typedef signed short int16_t;
-typedef signed int int32_t;
-typedef signed long long int64_t;
-
-typedef unsigned char uint8_t;
-typedef unsigned short uint16_t;
-typedef unsigned int uint32_t;
-typedef unsigned long long uint64_t;
-
-/* Small types */
-
-typedef signed char int_least8_t;
-typedef signed short int_least16_t;
-typedef signed int int_least32_t;
-typedef signed long long int_least64_t;
-
-typedef unsigned char uint_least8_t;
-typedef unsigned short uint_least16_t;
-typedef unsigned int uint_least32_t;
-typedef unsigned long long uint_least64_t;
-
-/* Fast types */
-
-typedef signed char int_fast8_t;
-typedef signed long long int_fast64_t;
-
-typedef unsigned char uint_fast8_t;
-typedef unsigned int uint_fast32_t;
-typedef unsigned long long uint_fast64_t;
-
-/* Maximal types */
-
-<<<<<<< HEAD
-typedef int64_t intmax_t;
-typedef uint64_t uintmax_t;
 #if __SIZEOF_POINTER__ == 4
 #include <bitsize32/stdint.h>
 #elif __SIZEOF_POINTER__ == 8
@@ -85,7 +20,4 @@
 #else
 #error "Unable to build for to-be-defined architecture type"
 #endif
-#endif /* _BITSIZE_STDINT_H */
-=======
-#endif				/* _BITSIZE_STDINT_H */
->>>>>>> f0bbf9dd
+#endif				/* _BITSIZE_STDINT_H */