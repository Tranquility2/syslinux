--- conflicted
+++ resolved
@@ -71,11 +71,7 @@
 
 static inline char getnumrows()
 {
-<<<<<<< HEAD
     return readbiosb(0x484)+1; // Actually numrows - 1
-=======
-    return readbiosb(0x484);	// Actually numrows - 1
->>>>>>> 8e01231b
 }
 
 static inline char getnumcols(void)
