--- conflicted
+++ resolved
@@ -125,55 +125,7 @@
 
 int main(int argc, char *argv[])
 {
-<<<<<<< HEAD
-  static unsigned char sectbuf[SECTOR_SIZE];
-  int dev_fd;
-  struct stat st;
-  int status;
-  char **argp, *opt;
-  char mtools_conf[] = "/tmp/syslinux-mtools-XXXXXX";
-  const char *subdir = NULL;
-  int mtc_fd;
-  FILE *mtc, *mtp;
-  struct libfat_filesystem *fs;
-  libfat_sector_t s, *secp;
-  libfat_sector_t *sectors;
-  int32_t ldlinux_cluster;
-  int nsectors;
-  const char *errmsg;
-  int ldlinux_sectors, patch_sectors;
-  int i;
-
-  int force = 0;              /* -f (force) option */
-  int stupid = 0;             /* -s (stupid) option */
-  int raid_mode = 0;          /* -r (RAID) option */
-
-  (void)argc;			/* Unused */
-
-  mypid = getpid();
-  program = argv[0];
-
-  device = NULL;
-
-  for ( argp = argv+1 ; *argp ; argp++ ) {
-    if ( **argp == '-' ) {
-      opt = *argp + 1;
-      if ( !*opt )
-	usage();
-
-      while ( *opt ) {
-	if ( *opt == 's' ) {
-	  stupid = 1;
-	} else if ( *opt == 'r' ) {
-	  raid_mode = 1;
-	} else if ( *opt == 'f' ) {
-	  force = 1;		/* Force install */
-	} else if ( *opt == 'd' && argp[1] ) {
-	  subdir = *++argp;
-	} else if ( *opt == 'o' && argp[1] ) {
-	  filesystem_offset = (off_t)strtoull(*++argp, NULL, 0); /* Byte offset */
-=======
-    static unsigned char sectbuf[512];
+    static unsigned char sectbuf[SECTOR_SIZE];
     int dev_fd;
     struct stat st;
     int status;
@@ -183,10 +135,13 @@
     int mtc_fd;
     FILE *mtc, *mtp;
     struct libfat_filesystem *fs;
-    libfat_sector_t s, *secp, sectors[65];	/* 65 is maximum possible */
+    libfat_sector_t s, *secp;
+    libfat_sector_t *sectors;
     int32_t ldlinux_cluster;
     int nsectors;
     const char *errmsg;
+    int ldlinux_sectors, patch_sectors;
+    int i;
 
     int force = 0;		/* -f (force) option */
     int stupid = 0;		/* -s (stupid) option */
@@ -221,7 +176,6 @@
 		}
 		opt++;
 	    }
->>>>>>> 8833b1c3
 	} else {
 	    if (device)
 		usage();
@@ -242,113 +196,6 @@
 	exit(1);
     }
 
-<<<<<<< HEAD
-  if ( !force && !S_ISBLK(st.st_mode) && !S_ISREG(st.st_mode) ) {
-    fprintf(stderr, "%s: not a block device or regular file (use -f to override)\n", device);
-    exit(1);
-  }
-
-  xpread(dev_fd, sectbuf, SECTOR_SIZE, filesystem_offset);
-
-  /*
-   * Check to see that what we got was indeed an MS-DOS boot sector/superblock
-   */
-  if( (errmsg = syslinux_check_bootsect(sectbuf)) ) {
-    die(errmsg);
-  }
-
-  /*
-   * Create an mtools configuration file
-   */
-  mtc_fd = mkstemp(mtools_conf);
-  if ( mtc_fd < 0 || !(mtc = fdopen(mtc_fd, "w")) ) {
-    perror(program);
-    exit(1);
-  }
-  fprintf(mtc,
-	  /* "MTOOLS_NO_VFAT=1\n" */
-	  "MTOOLS_SKIP_CHECK=1\n" /* Needed for some flash memories */
-	  "drive s:\n"
-	  "  file=\"/proc/%lu/fd/%d\"\n"
-	  "  offset=%llu\n",
-	  (unsigned long)mypid,
-	  dev_fd,
-	  (unsigned long long)filesystem_offset);
-  fclose(mtc);
-
-  /*
-   * Run mtools to create the LDLINUX.SYS file
-   */
-  if ( setenv("MTOOLSRC", mtools_conf, 1) ) {
-    perror(program);
-    exit(1);
-  }
-
-  /* This command may fail legitimately */
-  system("mattrib -h -r -s s:/ldlinux.sys 2>/dev/null");
-
-  mtp = popen("mcopy -D o -D O -o - s:/ldlinux.sys", "w");
-  if ( !mtp ||
-       (fwrite(syslinux_ldlinux, 1, syslinux_ldlinux_len, mtp)
-	!= syslinux_ldlinux_len) ||
-       (status = pclose(mtp), !WIFEXITED(status) || WEXITSTATUS(status)) ) {
-    die("failed to create ldlinux.sys");
-  }
-
-  /*
-   * Now, use libfat to create a block map
-   */
-  ldlinux_sectors = (syslinux_ldlinux_len+SECTOR_SIZE-1) >> SECTOR_SHIFT;
-  sectors = calloc(ldlinux_sectors, sizeof *sectors);
-  fs = libfat_open(libfat_xpread, dev_fd);
-  ldlinux_cluster = libfat_searchdir(fs, 0, "LDLINUX SYS", NULL);
-  secp = sectors;
-  nsectors = 0;
-  s = libfat_clustertosector(fs, ldlinux_cluster);
-  while ( s && nsectors < ldlinux_sectors ) {
-    *secp++ = s;
-    nsectors++;
-    s = libfat_nextsector(fs, s);
-  }
-  libfat_close(fs);
-
-  /* Patch ldlinux.sys and the boot sector */
-  i = syslinux_patch(sectors, nsectors, stupid, raid_mode);
-  patch_sectors = (i+SECTOR_SIZE-1) >> SECTOR_SHIFT;
-
-  /* Write the now-patched first sectors of ldlinux.sys */
-  for (i = 0; i < patch_sectors; i++) {
-    xpwrite(dev_fd, syslinux_ldlinux + i*SECTOR_SIZE, SECTOR_SIZE,
-	    filesystem_offset + ((off_t)sectors[i] << SECTOR_SHIFT));
-  }
-
-  /* Move ldlinux.sys to the desired location */
-  if (subdir) {
-    char target_file[4096], command[5120];
-    char *cp = target_file, *ep = target_file+sizeof target_file-16;
-    const char *sd;
-    int slash = 1;
-
-    cp += sprintf(cp, "'s:/");
-    for (sd = subdir; *sd; sd++) {
-      if (*sd == '/' || *sd == '\\') {
-	if (slash)
-	  continue;		/* Remove duplicated slashes */
-	slash = 1;
-      } else if (*sd == '\'' || *sd == '!') {
-	slash = 0;
-	if (cp < ep) *cp++ = '\'';
-	if (cp < ep) *cp++ = '\\';
-	if (cp < ep) *cp++ = *sd;
-	if (cp < ep) *cp++ = '\'';
-	continue;
-      } else {
-	slash = 0;
-      }
-
-      if (cp < ep)
-	*cp++ = *sd;
-=======
     if (!force && !S_ISBLK(st.st_mode) && !S_ISREG(st.st_mode)) {
 	fprintf(stderr,
 		"%s: not a block device or regular file (use -f to override)\n",
@@ -356,7 +203,7 @@
 	exit(1);
     }
 
-    xpread(dev_fd, sectbuf, 512, filesystem_offset);
+    xpread(dev_fd, sectbuf, SECTOR_SIZE, filesystem_offset);
 
     /*
      * Check to see that what we got was indeed an MS-DOS boot sector/superblock
@@ -389,7 +236,6 @@
     if (setenv("MTOOLSRC", mtools_conf, 1)) {
 	perror(program);
 	exit(1);
->>>>>>> 8833b1c3
     }
 
     /* This command may fail legitimately */
@@ -405,12 +251,14 @@
     /*
      * Now, use libfat to create a block map
      */
+    ldlinux_sectors = (syslinux_ldlinux_len + SECTOR_SIZE - 1) >> SECTOR_SHIFT;
+    sectors = calloc(ldlinux_sectors, sizeof *sectors);
     fs = libfat_open(libfat_xpread, dev_fd);
     ldlinux_cluster = libfat_searchdir(fs, 0, "LDLINUX SYS", NULL);
     secp = sectors;
     nsectors = 0;
     s = libfat_clustertosector(fs, ldlinux_cluster);
-    while (s && nsectors < 65) {
+    while (s && nsectors < ldlinux_sectors) {
 	*secp++ = s;
 	nsectors++;
 	s = libfat_nextsector(fs, s);
@@ -418,11 +266,14 @@
     libfat_close(fs);
 
     /* Patch ldlinux.sys and the boot sector */
-    syslinux_patch(sectors, nsectors, stupid, raid_mode);
-
-    /* Write the now-patched first sector of ldlinux.sys */
-    xpwrite(dev_fd, syslinux_ldlinux, 512,
-	    filesystem_offset + ((off_t) sectors[0] << 9));
+    i = syslinux_patch(sectors, nsectors, stupid, raid_mode);
+    patch_sectors = (i + SECTOR_SIZE - 1) >> SECTOR_SHIFT;
+
+    /* Write the now-patched first sectors of ldlinux.sys */
+    for (i = 0; i < patch_sectors; i++) {
+	xpwrite(dev_fd, syslinux_ldlinux + i * SECTOR_SIZE, SECTOR_SIZE,
+		filesystem_offset + ((off_t) sectors[i] << SECTOR_SHIFT));
+    }
 
     /* Move ldlinux.sys to the desired location */
     if (subdir) {
@@ -494,24 +345,14 @@
      * To finish up, write the boot sector
      */
 
-<<<<<<< HEAD
-  /* Read the superblock again since it might have changed while mounted */
-  xpread(dev_fd, sectbuf, SECTOR_SIZE, filesystem_offset);
-=======
     /* Read the superblock again since it might have changed while mounted */
-    xpread(dev_fd, sectbuf, 512, filesystem_offset);
->>>>>>> 8833b1c3
+    xpread(dev_fd, sectbuf, SECTOR_SIZE, filesystem_offset);
 
     /* Copy the syslinux code into the boot sector */
     syslinux_make_bootsect(sectbuf);
 
-<<<<<<< HEAD
-  /* Write new boot sector */
-  xpwrite(dev_fd, sectbuf, SECTOR_SIZE, filesystem_offset);
-=======
     /* Write new boot sector */
-    xpwrite(dev_fd, sectbuf, 512, filesystem_offset);
->>>>>>> 8833b1c3
+    xpwrite(dev_fd, sectbuf, SECTOR_SIZE, filesystem_offset);
 
     close(dev_fd);
     sync();
