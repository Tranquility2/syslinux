<<<<<<< HEAD
SUBDIRS = tools lib gpllib libutil modules mboot menu samples rosh cmenu hdt
=======
SUBDIRS = lib gpllib libutil modules menu samples elflink elflink/modules rosh cmenu hdt

>>>>>>> f79f762a
all tidy dist clean spotless install:
	set -e; for d in $(SUBDIRS); do $(MAKE) -C $$d $@; done<|MERGE_RESOLUTION|>--- conflicted
+++ resolved
@@ -1,8 +1,4 @@
-<<<<<<< HEAD
-SUBDIRS = tools lib gpllib libutil modules mboot menu samples rosh cmenu hdt
-=======
-SUBDIRS = lib gpllib libutil modules menu samples elflink elflink/modules rosh cmenu hdt
+SUBDIRS = tools lib gpllib libutil modules mboot menu samples elflink elflink/modules rosh cmenu hdt
 
->>>>>>> f79f762a
 all tidy dist clean spotless install:
 	set -e; for d in $(SUBDIRS); do $(MAKE) -C $$d $@; done