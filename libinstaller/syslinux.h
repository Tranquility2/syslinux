--- conflicted
+++ resolved
@@ -17,35 +17,21 @@
 #include "advconst.h"
 
 /* The standard boot sector and ldlinux image */
-<<<<<<< HEAD
-extern       unsigned char syslinux_bootsect[];
-extern const unsigned int  syslinux_bootsect_len;
-extern const int           syslinux_bootsect_mtime;
+extern unsigned char syslinux_bootsect[];
+extern const unsigned int syslinux_bootsect_len;
+extern const int syslinux_bootsect_mtime;
 
-extern       unsigned char syslinux_ldlinux[];
-extern const unsigned int  syslinux_ldlinux_len;
-extern const int           syslinux_ldlinux_mtime;
+extern unsigned char syslinux_ldlinux[];
+extern const unsigned int syslinux_ldlinux_len;
+extern const int syslinux_ldlinux_mtime;
 
-extern       unsigned char syslinux_mbr[];
-extern const unsigned int  syslinux_mbr_len;
-extern const int           syslinux_mbr_mtime;
+extern unsigned char syslinux_mbr[];
+extern const unsigned int syslinux_mbr_len;
+extern const int syslinux_mbr_mtime;
 
 /* Sector size assumptions... */
 #define SECTOR_SHIFT	9
 #define SECTOR_SIZE	(1 << SECTOR_SHIFT)
-=======
-extern unsigned char syslinux_bootsect[];
-extern unsigned int syslinux_bootsect_len;
-extern int syslinux_bootsect_mtime;
-
-extern unsigned char syslinux_ldlinux[];
-extern unsigned int syslinux_ldlinux_len;
-extern int syslinux_ldlinux_mtime;
-
-extern unsigned char syslinux_mbr[];
-extern unsigned int syslinux_mbr_len;
-extern int syslinux_mbr_mtime;
->>>>>>> 8833b1c3
 
 /* This takes a boot sector and merges in the syslinux fields */
 void syslinux_make_bootsect(void *);
