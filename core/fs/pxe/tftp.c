--- conflicted
+++ resolved
@@ -255,29 +255,15 @@
 
     timeout_ptr = TimeoutTable;   /* Reset timeout */
 sendreq:
-<<<<<<< HEAD
-    core_udp_disconnect(socket);
-=======
->>>>>>> 2fe3a7bd
     timeout = *timeout_ptr++;
     if (!timeout)
 	return;			/* No file available... */
     oldtime = jiffies();
 
-<<<<<<< HEAD
-    core_udp_connect(socket, url->ip, url->port);
-    core_udp_send(socket, rrq_packet_buf, rrq_len);
+    core_udp_sendto(socket, rrq_packet_buf, rrq_len, url->ip, url->port);
 
     /* If the WRITE call fails, we let the timeout take care of it... */
 wait_pkt:
-    core_udp_disconnect(socket);
-=======
-    /* net_core_open() calls netconn_bind() */
-    net_core_sendto(socket, rrq_packet_buf, rrq_len, url->ip, url->port);
-
-    /* If the WRITE call fails, we let the timeout take care of it... */
-wait_pkt:
->>>>>>> 2fe3a7bd
     for (;;) {
 	buf_len = sizeof(reply_packet_buf);
 
