--- conflicted
+++ resolved
@@ -199,12 +199,8 @@
     if (get_disk_params(drive, hardware->disk_info) != 0)
       continue;
     struct diskinfo *d = &hardware->disk_info[drive];
-<<<<<<< HEAD
+    hardware->disks_count++;
     more_printf
-=======
-    hardware->disks_count++;
-    printf
->>>>>>> c31b5356
         ("  DISK 0x%X: %s : %s %s: sectors=%d, s/t=%d head=%d : EDD=%s\n",
          drive, d->aid.model, d->host_bus_type, d->interface_type,
          d->sectors, d->sectors_per_track, d->heads,
