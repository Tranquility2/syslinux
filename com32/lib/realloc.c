/*
 * realloc.c
 */

#include <stdlib.h>
#include <string.h>
#include <minmax.h>

#include "malloc.h"

void *realloc(void *ptr, size_t size)
{
    struct free_arena_header *ah, *nah;
    void *newptr;
    size_t newsize, oldsize, xsize;

    if (!ptr)
	return malloc(size);

    if (size == 0) {
	free(ptr);
	return NULL;
    }

    ah = (struct free_arena_header *)
	((struct arena_header *)ptr - 1);

<<<<<<< HEAD
    /* Actual size of the old block */
    oldsize = ah->a.size;
=======
  /* Actual size of the old block */
  oldsize = ARENA_SIZE_GET(ah->a.attrs);
>>>>>>> f79f762a

    /* Add the obligatory arena header, and round up */
    newsize = (size + 2 * sizeof(struct arena_header) - 1) & ARENA_SIZE_MASK;

    if (oldsize >= newsize && newsize >= (oldsize >> 2) &&
	oldsize - newsize < 4096) {
	/* This allocation is close enough already. */
	return ptr;
    } else {
	xsize = oldsize;

<<<<<<< HEAD
	nah = ah->a.next;
	if ((char *)nah == (char *)ah + ah->a.size &&
	    nah->a.type == ARENA_TYPE_FREE &&
	    oldsize + nah->a.size >= newsize) {
	    /* Merge in subsequent free block */
	    ah->a.next = nah->a.next;
	    ah->a.next->a.prev = ah;
	    nah->next_free->prev_free = nah->prev_free;
	    nah->prev_free->next_free = nah->next_free;
	    xsize = (ah->a.size += nah->a.size);
	}

	if (xsize >= newsize) {
	    /* We can reallocate in place */
	    if (xsize >= newsize + 2 * sizeof(struct arena_header)) {
		/* Residual free block at end */
		nah = (struct free_arena_header *)((char *)ah + newsize);
		nah->a.type = ARENA_TYPE_FREE;
		nah->a.size = xsize - newsize;
		ah->a.size = newsize;
=======
    nah = ah->a.next;
    if ((char *)nah == (char *)ah + ARENA_SIZE_GET(ah->a.attrs) &&
	ARENA_TYPE_GET(nah->a.attrs) == ARENA_TYPE_FREE &&
	oldsize + ARENA_SIZE_GET(nah->a.attrs) >= newsize) {
      /* Merge in subsequent free block */
      ah->a.next = nah->a.next;
      ah->a.next->a.prev = ah;
      nah->next_free->prev_free = nah->prev_free;
      nah->prev_free->next_free = nah->next_free;
      xsize = (ARENA_SIZE_SET(ah->a.attrs, ARENA_SIZE_GET(ah->a.attrs) +
    		  ARENA_SIZE_GET(nah->a.attrs)));
    }

    if (xsize >= newsize) {
      /* We can reallocate in place */
      if (xsize >= newsize + 2*sizeof(struct arena_header)) {
	/* Residual free block at end */
	nah = (struct free_arena_header *)((char *)ah + newsize);
	ARENA_TYPE_SET(nah->a.attrs, ARENA_TYPE_FREE);
	ARENA_SIZE_SET(nah->a.attrs, xsize - newsize);
	nah->a.tag = NULL;
	ARENA_SIZE_SET(ah->a.attrs, newsize);
>>>>>>> f79f762a

		/* Insert into block list */
		nah->a.next = ah->a.next;
		ah->a.next = nah;
		nah->a.next->a.prev = nah;
		nah->a.prev = ah;

		/* Insert into free list */
		if (newsize > oldsize) {
		    /* Hack: this free block is in the path of a memory object
		       which has already been grown at least once.  As such, put
		       it at the *end* of the freelist instead of the beginning;
		       trying to save it for future realloc()s of the same block. */
		    nah->prev_free = __malloc_head.prev_free;
		    nah->next_free = &__malloc_head;
		    __malloc_head.prev_free = nah;
		    nah->prev_free->next_free = nah;
		} else {
		    nah->next_free = __malloc_head.next_free;
		    nah->prev_free = &__malloc_head;
		    __malloc_head.next_free = nah;
		    nah->next_free->prev_free = nah;
		}
	    }
	    /* otherwise, use up the whole block */
	    return ptr;
	} else {
	    /* Last resort: need to allocate a new block and copy */
	    oldsize -= sizeof(struct arena_header);
	    newptr = malloc(size);
	    if (newptr) {
		memcpy(newptr, ptr, min(size, oldsize));
		free(ptr);
	    }
	    return newptr;
	}
<<<<<<< HEAD
=======
      }
      /* otherwise, use up the whole block */
      return ptr;
    } else {
      /* Last resort: need to allocate a new block and copy */
      oldsize -= sizeof(struct arena_header);
      newptr = malloc(size);
      if (newptr) {
	memcpy(newptr, ptr, min(size,oldsize));
	/* Retain tag from the old block */
	__mem_set_tag(newptr, __mem_get_tag(ptr));
	free(ptr);
      }
      return newptr;
>>>>>>> f79f762a
    }
}<|MERGE_RESOLUTION|>--- conflicted
+++ resolved
@@ -25,13 +25,8 @@
     ah = (struct free_arena_header *)
 	((struct arena_header *)ptr - 1);
 
-<<<<<<< HEAD
     /* Actual size of the old block */
-    oldsize = ah->a.size;
-=======
-  /* Actual size of the old block */
-  oldsize = ARENA_SIZE_GET(ah->a.attrs);
->>>>>>> f79f762a
+    oldsize = ARENA_SIZE_GET(ah->a.attrs);
 
     /* Add the obligatory arena header, and round up */
     newsize = (size + 2 * sizeof(struct arena_header) - 1) & ARENA_SIZE_MASK;
@@ -43,51 +38,28 @@
     } else {
 	xsize = oldsize;
 
-<<<<<<< HEAD
-	nah = ah->a.next;
-	if ((char *)nah == (char *)ah + ah->a.size &&
-	    nah->a.type == ARENA_TYPE_FREE &&
-	    oldsize + nah->a.size >= newsize) {
-	    /* Merge in subsequent free block */
-	    ah->a.next = nah->a.next;
-	    ah->a.next->a.prev = ah;
-	    nah->next_free->prev_free = nah->prev_free;
-	    nah->prev_free->next_free = nah->next_free;
-	    xsize = (ah->a.size += nah->a.size);
-	}
+        nah = ah->a.next;
+        if ((char *)nah == (char *)ah + ARENA_SIZE_GET(ah->a.attrs) &&
+	        ARENA_TYPE_GET(nah->a.attrs) == ARENA_TYPE_FREE &&
+	        oldsize + ARENA_SIZE_GET(nah->a.attrs) >= newsize) {
+            /* Merge in subsequent free block */
+            ah->a.next = nah->a.next;
+            ah->a.next->a.prev = ah;
+            nah->next_free->prev_free = nah->prev_free;
+            nah->prev_free->next_free = nah->next_free;
+            xsize = (ARENA_SIZE_SET(ah->a.attrs, ARENA_SIZE_GET(ah->a.attrs) +
+    		  ARENA_SIZE_GET(nah->a.attrs)));
+        }
 
-	if (xsize >= newsize) {
-	    /* We can reallocate in place */
-	    if (xsize >= newsize + 2 * sizeof(struct arena_header)) {
-		/* Residual free block at end */
-		nah = (struct free_arena_header *)((char *)ah + newsize);
-		nah->a.type = ARENA_TYPE_FREE;
-		nah->a.size = xsize - newsize;
-		ah->a.size = newsize;
-=======
-    nah = ah->a.next;
-    if ((char *)nah == (char *)ah + ARENA_SIZE_GET(ah->a.attrs) &&
-	ARENA_TYPE_GET(nah->a.attrs) == ARENA_TYPE_FREE &&
-	oldsize + ARENA_SIZE_GET(nah->a.attrs) >= newsize) {
-      /* Merge in subsequent free block */
-      ah->a.next = nah->a.next;
-      ah->a.next->a.prev = ah;
-      nah->next_free->prev_free = nah->prev_free;
-      nah->prev_free->next_free = nah->next_free;
-      xsize = (ARENA_SIZE_SET(ah->a.attrs, ARENA_SIZE_GET(ah->a.attrs) +
-    		  ARENA_SIZE_GET(nah->a.attrs)));
-    }
-
-    if (xsize >= newsize) {
-      /* We can reallocate in place */
-      if (xsize >= newsize + 2*sizeof(struct arena_header)) {
-	/* Residual free block at end */
-	nah = (struct free_arena_header *)((char *)ah + newsize);
-	ARENA_TYPE_SET(nah->a.attrs, ARENA_TYPE_FREE);
-	ARENA_SIZE_SET(nah->a.attrs, xsize - newsize);
-	nah->a.tag = NULL;
-	ARENA_SIZE_SET(ah->a.attrs, newsize);
->>>>>>> f79f762a
+        if (xsize >= newsize) {
+            /* We can reallocate in place */
+            if (xsize >= newsize + 2*sizeof(struct arena_header)) {
+	        /* Residual free block at end */
+	        nah = (struct free_arena_header *)((char *)ah + newsize);
+	        ARENA_TYPE_SET(nah->a.attrs, ARENA_TYPE_FREE);
+	        ARENA_SIZE_SET(nah->a.attrs, xsize - newsize);
+	        nah->a.tag = NULL;
+	        ARENA_SIZE_SET(ah->a.attrs, newsize);
 
 		/* Insert into block list */
 		nah->a.next = ah->a.next;
@@ -111,35 +83,20 @@
 		    __malloc_head.next_free = nah;
 		    nah->next_free->prev_free = nah;
 		}
-	    }
-	    /* otherwise, use up the whole block */
-	    return ptr;
-	} else {
-	    /* Last resort: need to allocate a new block and copy */
-	    oldsize -= sizeof(struct arena_header);
-	    newptr = malloc(size);
-	    if (newptr) {
-		memcpy(newptr, ptr, min(size, oldsize));
-		free(ptr);
-	    }
-	    return newptr;
-	}
-<<<<<<< HEAD
-=======
-      }
-      /* otherwise, use up the whole block */
-      return ptr;
-    } else {
-      /* Last resort: need to allocate a new block and copy */
-      oldsize -= sizeof(struct arena_header);
-      newptr = malloc(size);
-      if (newptr) {
-	memcpy(newptr, ptr, min(size,oldsize));
-	/* Retain tag from the old block */
-	__mem_set_tag(newptr, __mem_get_tag(ptr));
-	free(ptr);
-      }
-      return newptr;
->>>>>>> f79f762a
+            }
+            /* otherwise, use up the whole block */
+            return ptr;
+        } else {
+            /* Last resort: need to allocate a new block and copy */
+            oldsize -= sizeof(struct arena_header);
+            newptr = malloc(size);
+            if (newptr) {
+	        memcpy(newptr, ptr, min(size,oldsize));
+	        /* Retain tag from the old block */
+	        __mem_set_tag(newptr, __mem_get_tag(ptr));
+	        free(ptr);
+            }
+            return newptr;
+        }
     }
 }