--- conflicted
+++ resolved
@@ -517,7 +517,20 @@
                         strcpy(dmi->processor.asset_tag,dmi_string(h, data[0x21]));
                         strcpy(dmi->processor.part_number,dmi_string(h, data[0x22]));
                         break;
-<<<<<<< HEAD
+		case 6: /* 3.3.7 Memory Module Information */
+			if(h->length<0x0C) break;
+			dmi->memory_module_count++;
+			s_memory_module *module = &dmi->memory_module[dmi->memory_module_count-1];
+			dmi->memory_module[dmi->memory_module_count-1].filled=true;
+			strncpy(module->socket_designation, dmi_string(h, data[0x04]),
+				sizeof(module->socket_designation));
+			dmi_memory_module_connections(data[0x05], module->bank_connections);
+			dmi_memory_module_speed(data[0x06], module->speed);
+			dmi_memory_module_types(WORD(data+0x07), " ", module->type);
+			dmi_memory_module_size(data[0x09], module->installed_size);
+			dmi_memory_module_size(data[0x0A], module->enabled_size);
+			dmi_memory_module_error(data[0x0B], "\t\t", module->error_status);
+			break;
 		case 7: /* 3.3.8 Cache Information */
 			if(h->length<0x0F) break;
 			dmi->cache_count++;
@@ -550,24 +563,7 @@
 			strcpy(dmi->cache[dmi->cache_count-1].associativity,
 			       dmi_cache_associativity(data[0x12]));
 			break;
-		case 17: /* 3.3.18 Memory Device */
-=======
-		case 6: /* 3.3.7 Memory Module Information */
-			if(h->length<0x0C) break;
-			dmi->memory_module_count++;
-			s_memory_module *module = &dmi->memory_module[dmi->memory_module_count-1];
-			dmi->memory_module[dmi->memory_module_count-1].filled=true;
-			strncpy(module->socket_designation, dmi_string(h, data[0x04]),
-				sizeof(module->socket_designation));
-			dmi_memory_module_connections(data[0x05], module->bank_connections);
-			dmi_memory_module_speed(data[0x06], module->speed);
-			dmi_memory_module_types(WORD(data+0x07), " ", module->type);
-			dmi_memory_module_size(data[0x09], module->installed_size);
-			dmi_memory_module_size(data[0x0A], module->enabled_size);
-			dmi_memory_module_error(data[0x0B], "\t\t", module->error_status);
-			break;
                 case 17: /* 3.3.18 Memory Device */
->>>>>>> 4899adbd
                         if (h->length < 0x15) break;
 			dmi->memory_count++;
 			if (dmi->memory_count > MAX_DMI_MEMORY_ITEMS) break;
