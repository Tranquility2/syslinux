--- conflicted
+++ resolved
@@ -82,9 +82,7 @@
 	dprintf("invalid arena type: %d\n", ARENA_TYPE_GET(ah->a.attrs));
 #endif
 
-    sem_down(&__malloc_semaphore, 0);
     __free_block(ah);
-<<<<<<< HEAD
 }
 
 __export void free(void *ptr)
@@ -94,10 +92,9 @@
     if ( !ptr )
         return;
 
+    sem_down(&__malloc_semaphore, 0);
     firmware->mem->free(ptr);
-=======
     sem_up(&__malloc_semaphore);
->>>>>>> a107cb3b
 
   /* Here we could insert code to return memory to the system. */
 }
