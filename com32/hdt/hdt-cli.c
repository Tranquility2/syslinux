--- conflicted
+++ resolved
@@ -43,12 +43,9 @@
 	&cpu_mode,
 	&pci_mode,
 	&vesa_mode,
-<<<<<<< HEAD
 	&disk_mode,
-=======
 	&vpd_mode,
 	NULL,
->>>>>>> 13c60849
 };
 
 /*
@@ -121,11 +118,7 @@
  **/
 void set_mode(cli_mode_t mode, struct s_hardware* hardware)
 {
-<<<<<<< HEAD
-	int i;
-=======
 	int i = 0;
->>>>>>> 13c60849
 
 	switch (mode) {
 	case EXIT_MODE:
@@ -186,7 +179,6 @@
 		hdt_cli.mode = mode;
 		snprintf(hdt_cli.prompt, sizeof(hdt_cli.prompt), "%s> ",
 			 CLI_DMI);
-<<<<<<< HEAD
 		break;
 	case DISK_MODE:
 		detect_disks(hardware);
@@ -194,13 +186,6 @@
 		snprintf(hdt_cli.prompt, sizeof(hdt_cli.prompt), "%s> ",
 			 CLI_DISK);
 		break;
-	default:
-		/* Invalid mode */
-		more_printf("Unknown mode, please choose among:\n");
-		for (i = 0; i < MAX_MODES; i++)
-			more_printf("\t%s\n", list_modes[i]->name);
-=======
-		break;
 	case VPD_MODE:
 		detect_vpd(hardware);
 		if (!hardware->is_vpd_valid) {
@@ -211,7 +196,6 @@
 		snprintf(hdt_cli.prompt, sizeof(hdt_cli.prompt), "%s> ",
 			 CLI_VPD);
 		break;
-
 	default:
 		/* Invalid mode */
 		printf("Unknown mode, please choose among:\n");
@@ -219,18 +203,13 @@
 			printf("\t%s\n", list_modes[i]->name);
 			i++;
 		}
->>>>>>> 13c60849
 	}
 
 	find_cli_mode_descr(hdt_cli.mode, &current_mode);
 	/* There is not cli_mode_descr struct for the exit mode */
 	if (current_mode == NULL && hdt_cli.mode != EXIT_MODE) {
 		/* Shouldn't get here... */
-<<<<<<< HEAD
-		more_printf("!!! BUG: Mode '%d' unknown.\n", hdt_cli.mode);
-=======
 		printf("!!! BUG: Mode '%d' unknown.\n", hdt_cli.mode);
->>>>>>> 13c60849
 	}
 }
 
@@ -241,14 +220,6 @@
 {
 	int i = 0;
 
-<<<<<<< HEAD
-	for (i = 0; i < MAX_MODES; i++)
-		if (!strncmp(name, list_modes[i]->name,
-			     sizeof(list_modes[i]->name)))
-			break;
-
-	if (i == MAX_MODES)
-=======
 	while (list_modes[i]) {
 		if (!strncmp(name, list_modes[i]->name,
 			     sizeof(list_modes[i]->name)))
@@ -257,7 +228,6 @@
 	}
 
 	if (!list_modes[i])
->>>>>>> 13c60849
 		return INVALID_MODE;
 	else
 		return list_modes[i]->mode;
@@ -274,19 +244,6 @@
  **/
 void find_cli_mode_descr(cli_mode_t mode, struct cli_mode_descr **mode_found)
 {
-<<<<<<< HEAD
-	int modes_iter = 0;
-
-	while (modes_iter < MAX_MODES &&
-	       list_modes[modes_iter]->mode != mode)
-		modes_iter++;
-
-	/* Shouldn't get here... */
-	if (modes_iter == MAX_MODES)
-		*mode_found = NULL;
-	else
-		*mode_found = list_modes[modes_iter];
-=======
 	int i = 0;
 
 	while (list_modes[i] &&
@@ -298,7 +255,6 @@
 		*mode_found = NULL;
 	else
 		*mode_found = list_modes[i];
->>>>>>> 13c60849
 }
 
 /**
@@ -480,15 +436,6 @@
 		goto not_found;
 
 	/* Find the callback to execute */
-<<<<<<< HEAD
-	while (modules_iter < modules_list->nb_modules
-	       && strncmp(module_name,
-			  modules_list->modules[modules_iter].name,
-			  module_len) != 0)
-		modules_iter++;
-
-	if (modules_iter != modules_list->nb_modules) {
-=======
 	while (modules_list->modules[modules_iter].name &&
 	       strncmp(module_name,
 		       modules_list->modules[modules_iter].name,
@@ -496,7 +443,6 @@
 		modules_iter++;
 
 	if (modules_list->modules[modules_iter].name) {
->>>>>>> 13c60849
 		*module_found = &(modules_list->modules[modules_iter]);
 		dprintf("CLI DEBUG: module %s found\n", (*module_found)->name);
 		return;
@@ -517,28 +463,16 @@
  **/
 static void autocomplete_command(char *command)
 {
-<<<<<<< HEAD
-	int j;
-=======
 	int j = 0;
->>>>>>> 13c60849
 	struct cli_callback_descr* associated_module = NULL;
 
 	/* First take care of the two special commands: 'show' and 'set' */
 	if (strncmp(CLI_SHOW, command, strlen(command)) == 0) {
-<<<<<<< HEAD
-		more_printf("%s\n", CLI_SHOW);
-		autocomplete_add_token_to_list(CLI_SHOW);
-	}
-	if (strncmp(CLI_SET, command, strlen(command)) == 0) {
-		more_printf("%s\n", CLI_SET);
-=======
 		printf("%s\n", CLI_SHOW);
 		autocomplete_add_token_to_list(CLI_SHOW);
 	}
 	if (strncmp(CLI_SET, command, strlen(command)) == 0) {
 		printf("%s\n", CLI_SET);
->>>>>>> 13c60849
 		autocomplete_add_token_to_list(CLI_SET);
 	}
 
@@ -546,36 +480,18 @@
 	 * Then, go through the modes for the special case
 	 *	'<mode>' -> 'set mode <mode>'
 	 */
-<<<<<<< HEAD
-	for (j = 0; j < MAX_MODES; j++) {
-		if (strncmp(list_modes[j]->name, command, strlen(command)) == 0) {
-			more_printf("%s\n", list_modes[j]->name);
-			autocomplete_add_token_to_list(list_modes[j]->name);
-		}
-=======
 	while (list_modes[j]) {
 		if (strncmp(list_modes[j]->name, command, strlen(command)) == 0) {
 			printf("%s\n", list_modes[j]->name);
 			autocomplete_add_token_to_list(list_modes[j]->name);
 		}
 		j++;
->>>>>>> 13c60849
 	}
 
 	/*
 	 * Let's go now through the list of default_modules for the current mode
 	 * (single token commands for the current_mode)
 	 */
-<<<<<<< HEAD
-	for (j = 0; j < current_mode->default_modules->nb_modules; j++) {
-		if (strncmp(current_mode->default_modules->modules[j].name,
-			    command,
-			    strlen(command)) == 0) {
-			more_printf("%s\n",
-				current_mode->default_modules->modules[j].name);
-			autocomplete_add_token_to_list(current_mode->default_modules->modules[j].name);
-		}
-=======
 	j = 0;
 	while (current_mode->default_modules->modules[j].name) {
 		if (strncmp(current_mode->default_modules->modules[j].name,
@@ -586,7 +502,6 @@
 			autocomplete_add_token_to_list(current_mode->default_modules->modules[j].name);
 		}
 		j++;
->>>>>>> 13c60849
 	}
 
 	/*
@@ -596,12 +511,8 @@
 	if (current_mode->mode == HDT_MODE)
 		return;
 
-<<<<<<< HEAD
-	for (j = 0; j < hdt_mode.default_modules->nb_modules; j++) {
-=======
 	j = 0;
 	while (hdt_mode.default_modules->modules[j].name) {
->>>>>>> 13c60849
 		/*
 		 * Any default command that is present in hdt mode but
 		 * not in the current mode is available. A default
@@ -616,18 +527,11 @@
 		    strncmp(command,
 			    hdt_mode.default_modules->modules[j].name,
 			    strlen(command)) == 0) {
-<<<<<<< HEAD
-			more_printf("%s\n",
-				hdt_mode.default_modules->modules[j].name);
-			autocomplete_add_token_to_list(hdt_mode.default_modules->modules[j].name);
-		}
-=======
 			printf("%s\n",
 				hdt_mode.default_modules->modules[j].name);
 			autocomplete_add_token_to_list(hdt_mode.default_modules->modules[j].name);
 		}
 		j++;
->>>>>>> 13c60849
 	}
 }
 
@@ -643,17 +547,6 @@
  **/
 static void autocomplete_module(char *command, char* module)
 {
-<<<<<<< HEAD
-	int j;
-	char autocomplete_full_line[MAX_LINE_SIZE];
-
-	if (strncmp(CLI_SHOW, command, strlen(command)) == 0) {
-		for (j = 0; j < current_mode->show_modules->nb_modules; j++) {
-			if (strncmp(current_mode->show_modules->modules[j].name,
-				    module,
-				    strlen(module)) == 0) {
-				more_printf("%s\n",
-=======
 	int j = 0;
 	char autocomplete_full_line[MAX_LINE_SIZE];
 
@@ -663,21 +556,11 @@
 				    module,
 				    strlen(module)) == 0) {
 				printf("%s\n",
->>>>>>> 13c60849
 					current_mode->show_modules->modules[j].name);
 				sprintf(autocomplete_full_line, "%s %s",
 					CLI_SHOW, current_mode->show_modules->modules[j].name);
 				autocomplete_add_token_to_list(autocomplete_full_line);
 			}
-<<<<<<< HEAD
-		}
-	} else if (strncmp(CLI_SET, command, strlen(command)) == 0) {
-		for (j = 0; j < current_mode->set_modules->nb_modules; j++) {
-			if (strncmp(current_mode->set_modules->modules[j].name,
-				    module,
-				    strlen(module)) == 0) {
-				more_printf("%s\n",
-=======
 		j++;
 		}
 	} else if (strncmp(CLI_SET, command, strlen(command)) == 0) {
@@ -687,16 +570,12 @@
 				    module,
 				    strlen(module)) == 0) {
 				printf("%s\n",
->>>>>>> 13c60849
 					current_mode->set_modules->modules[j].name);
 				sprintf(autocomplete_full_line, "%s %s",
 					CLI_SET, current_mode->set_modules->modules[j].name);
 				autocomplete_add_token_to_list(autocomplete_full_line);
 			}
-<<<<<<< HEAD
-=======
 			j++;
->>>>>>> 13c60849
 		}
 	}
 }
@@ -754,7 +633,6 @@
 	char *command = NULL, *module = NULL;
 	char **argv = NULL;
 	struct cli_callback_descr* current_module = NULL;
-<<<<<<< HEAD
 
 	/* This will allocate memory that will need to be freed */
 	parse_command_line(line, &command, &module, &argc, argv);
@@ -762,15 +640,6 @@
 	/* Expand shortcuts, if needed */
 	expand_aliases(line, &command, &module, &argc, argv);
 
-=======
-
-	/* This will allocate memory that will need to be freed */
-	parse_command_line(line, &command, &module, &argc, argv);
-
-	/* Expand shortcuts, if needed */
-	expand_aliases(line, &command, &module, &argc, argv);
-
->>>>>>> 13c60849
 	if (module == NULL) {
 		dprintf("CLI DEBUG: single command detected\n", CLI_SHOW);
 		/*
@@ -804,11 +673,7 @@
 				return current_module->exec(argc, argv, hardware);
 		}
 
-<<<<<<< HEAD
-		more_printf("unknown command: '%s'\n", command);
-=======
 		printf("unknown command: '%s'\n", command);
->>>>>>> 13c60849
 		return;
 	}
 
@@ -838,11 +703,7 @@
 				return current_module->exec(argc, argv, hardware);
 		}
 
-<<<<<<< HEAD
-		more_printf("unknown module: '%s'\n", module);
-=======
 		printf("unknown module: '%s'\n", module);
->>>>>>> 13c60849
 		return;
 
 	} else if (!strncmp(command, CLI_SET, sizeof(CLI_SET) - 1)) {
@@ -859,20 +720,12 @@
 				return current_module->exec(argc, argv, hardware);
 		}
 
-<<<<<<< HEAD
-		more_printf("unknown module: '%s'\n", module);
-=======
 		printf("unknown module: '%s'\n", module);
->>>>>>> 13c60849
 		return;
 
 	}
 
-<<<<<<< HEAD
-	more_printf("I don't understand: '%s'. Try 'help'.\n", line);
-=======
 	printf("I don't understand: '%s'. Try 'help'.\n", line);
->>>>>>> 13c60849
 
 	/* Let's not forget to clean ourselves */
 	free(command);
@@ -886,11 +739,7 @@
 {
 	/* No need to display the prompt if we exit */
 	if (hdt_cli.mode != EXIT_MODE) {
-<<<<<<< HEAD
-		more_printf("%s", hdt_cli.prompt);
-=======
 		printf("%s", hdt_cli.prompt);
->>>>>>> 13c60849
 		/* Reset the line */
 		memset(hdt_cli.input, '\0', MAX_LINE_SIZE);
 		hdt_cli.cursor_pos = 0;
@@ -916,15 +765,11 @@
 	find_cli_mode_descr(hdt_cli.mode, &current_mode);
 	if (current_mode == NULL) {
 		/* Shouldn't get here... */
-<<<<<<< HEAD
-		more_printf("!!! BUG: Mode '%d' unknown.\n", hdt_cli.mode);
-=======
 		printf("!!! BUG: Mode '%d' unknown.\n", hdt_cli.mode);
->>>>>>> 13c60849
 		return;
 	}
 
-	more_printf("Entering CLI mode\n");
+	printf("Entering CLI mode\n");
 
 	/* Display the cursor */
 	display_cursor(true);
@@ -950,11 +795,7 @@
 			break;
 
 		case KEY_CTRL('c'):
-<<<<<<< HEAD
-			more_printf("\n");
-=======
 			printf("\n");
->>>>>>> 13c60849
 			reset_prompt();
 			break;
 
@@ -1045,7 +886,6 @@
 
 			/* Move to the begining of line*/
 			move_cursor_to_column(0);
-<<<<<<< HEAD
 
 			reset_prompt();
 			printf("%s",hdt_cli.history[hdt_cli.history_pos]);
@@ -1068,39 +908,6 @@
 				if (autocomplete_last_seen == NULL)
 					autocomplete_last_seen = autocomplete_head;
 			} else {
-				more_printf("\n");
-				autocomplete(skip_spaces(hdt_cli.input));
-				autocomplete_last_seen = autocomplete_head;
-
-				more_printf("%s%s", hdt_cli.prompt, hdt_cli.input);
-			}
-			break;
-
-		case KEY_ENTER:
-			more_printf("\n");
-=======
-
-			reset_prompt();
-			printf("%s",hdt_cli.history[hdt_cli.history_pos]);
-			strncpy(hdt_cli.input,hdt_cli.history[hdt_cli.history_pos],sizeof(hdt_cli.input));
-			hdt_cli.cursor_pos=strlen(hdt_cli.input);
-			break;
-
-		case KEY_TAB:
-			if (autocomplete_backlog) {
-				clear_line();
-				/* Move to the begining of line*/
-				move_cursor_to_column(0);
-				reset_prompt();
-				printf("%s",autocomplete_last_seen->autocomplete_token);
-				strncpy(hdt_cli.input,autocomplete_last_seen->autocomplete_token,sizeof(hdt_cli.input));
-				hdt_cli.cursor_pos=strlen(hdt_cli.input);
-
-				/* Cycle through the list */
-				autocomplete_last_seen = autocomplete_last_seen->next;
-				if (autocomplete_last_seen == NULL)
-					autocomplete_last_seen = autocomplete_head;
-			} else {
 				printf("\n");
 				autocomplete(skip_spaces(hdt_cli.input));
 				autocomplete_last_seen = autocomplete_head;
@@ -1111,7 +918,6 @@
 
 		case KEY_ENTER:
 			printf("\n");
->>>>>>> 13c60849
 			if (strlen(remove_spaces(hdt_cli.input)) < 1) {
 				reset_prompt();
 				break;
@@ -1122,33 +928,6 @@
 			if (hdt_cli.history_pos>hdt_cli.max_history_pos) hdt_cli.max_history_pos=hdt_cli.history_pos;
 			exec_command(remove_spaces(hdt_cli.input), hardware);
 			reset_prompt();
-<<<<<<< HEAD
-			break;
-
-		case KEY_CTRL('d'):
-		case KEY_DELETE:
-			/* No need to delete when input is empty */
-			if (strlen(hdt_cli.input)==0) break;
-			/* Don't delete when cursor is at the end of the line */
-			if (hdt_cli.cursor_pos>=strlen(hdt_cli.input)) break;
-
-			for (int c = hdt_cli.cursor_pos;
-			     c < (int)strlen(hdt_cli.input) - 1; c++)
-				hdt_cli.input[c] = hdt_cli.input[c + 1];
-			hdt_cli.input[strlen(hdt_cli.input) - 1] = '\0';
-
-			/* Clear the end of the line */
-			clear_end_of_line();
-
-			/* Print the resulting buffer */
-			printf("%s", hdt_cli.input + hdt_cli.cursor_pos);
-
-			/* Replace the cursor at the proper place */
-			if (strlen(hdt_cli.input + hdt_cli.cursor_pos)>0)
-				move_cursor_left(strlen(hdt_cli.input + hdt_cli.cursor_pos));
-			break;
-
-=======
 			break;
 
  		case KEY_CTRL('d'):
@@ -1174,7 +953,6 @@
 				move_cursor_left(strlen(hdt_cli.input + hdt_cli.cursor_pos));
 			break;
 
->>>>>>> 13c60849
 		case KEY_DEL:
 		case KEY_BACKSPACE:
 			/* Don't delete prompt */
@@ -1206,11 +984,7 @@
 			break;
 
 		case KEY_F1:
-<<<<<<< HEAD
-			more_printf("\n");
-=======
 			printf("\n");
->>>>>>> 13c60849
 			exec_command(CLI_HELP, hardware);
 			reset_prompt();
 			break;
