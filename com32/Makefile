<<<<<<< HEAD
SUBDIRS = lib libutil modules menu samples lua/src

=======
SUBDIRS = tools lib gpllib libutil modules mboot menu samples rosh cmenu \
	  hdt gfxboot sysdump
>>>>>>> 55574c60
all tidy dist clean spotless install:
	set -e; for d in $(SUBDIRS); do $(MAKE) -C $$d $@; done<|MERGE_RESOLUTION|>--- conflicted
+++ resolved
@@ -1,9 +1,5 @@
-<<<<<<< HEAD
-SUBDIRS = lib libutil modules menu samples lua/src
+SUBDIRS = tools lib gpllib libutil modules mboot menu samples rosh cmenu \
+	  hdt gfxboot sysdump lua/src
 
-=======
-SUBDIRS = tools lib gpllib libutil modules mboot menu samples rosh cmenu \
-	  hdt gfxboot sysdump
->>>>>>> 55574c60
 all tidy dist clean spotless install:
 	set -e; for d in $(SUBDIRS); do $(MAKE) -C $$d $@; done