--- conflicted
+++ resolved
@@ -1,10 +1,5 @@
-<<<<<<< HEAD
-SUBDIRS = tools lib gpllib libutil modules mboot menu samples rosh cmenu \
+SUBDIRS = libupload tools lib gpllib libutil modules mboot menu samples rosh cmenu \
 	  hdt gfxboot sysdump lua/src chain
-=======
-SUBDIRS = libupload tools lib gpllib libutil modules mboot menu samples rosh cmenu \
-	  hdt gfxboot sysdump lua/src
->>>>>>> cf3ba289
 
 all tidy dist clean spotless install:
 	set -e; for d in $(SUBDIRS); do $(MAKE) -C $$d $@; done