/* ----------------------------------------------------------------------- *
 *
 *   Copyright 2009 Erwan Velu - All Rights Reserved
 *
 *   Permission is hereby granted, free of charge, to any person
 *   obtaining a copy of this software and associated documentation
 *   files (the "Software"), to deal in the Software without
 *   restriction, including without limitation the rights to use,
 *   copy, modify, merge, publish, distribute, sublicense, and/or
 *   sell copies of the Software, and to permit persons to whom
 *   the Software is furnished to do so, subject to the following
 *   conditions:
 *
 *   The above copyright notice and this permission notice shall
 *   be included in all copies or substantial portions of the Software.
 *
 *   THE SOFTWARE IS PROVIDED "AS IS", WITHOUT WARRANTY OF ANY KIND,
 *   EXPRESS OR IMPLIED, INCLUDING BUT NOT LIMITED TO THE WARRANTIES
 *   OF MERCHANTABILITY, FITNESS FOR A PARTICULAR PURPOSE AND
 *   NONINFRINGEMENT. IN NO EVENT SHALL THE AUTHORS OR COPYRIGHT
 *   HOLDERS BE LIABLE FOR ANY CLAIM, DAMAGES OR OTHER LIABILITY,
 *   WHETHER IN AN ACTION OF CONTRACT, TORT OR OTHERWISE, ARISING
 *   FROM, OUT OF OR IN CONNECTION WITH THE SOFTWARE OR THE USE OR
 *   OTHER DEALINGS IN THE SOFTWARE.
 *
 * -----------------------------------------------------------------------
*/

#include <stdlib.h>
#include <string.h>
#include <stdio.h>
#include <getkey.h>
#include "syslinux/config.h"
#include "../lib/sys/vesa/vesa.h"
#include "hdt-common.h"
#include <disk/util.h>
#include <disk/mbrs.h>

/* ISOlinux requires a 8.3 format */
void convert_isolinux_filename(char *filename, struct s_hardware *hardware) {
  /* Exit if we are not running ISOLINUX */
  if (hardware->sv->filesystem != SYSLINUX_FS_ISOLINUX) return;
  /* Searching the dot */
  char *dot=strchr(filename,'.');
  /* Exiting if not dot exists in that string */
  if (dot==NULL) return;
  /* Exiting if the extension is 3 char or less */
  if (strlen(dot)<=4) return;

  /* We have an extension bigger than .blah
   * so we have to shorten it to 3*/
  dot[4]='\0';
}

void detect_parameters(const int argc, const char *argv[],
                       struct s_hardware *hardware)
{
  for (int i = 1; i < argc; i++) {
    if (!strncmp(argv[i], "modules_pcimap=", 15)) {
      strncpy(hardware->modules_pcimap_path, argv[i] + 15,
        sizeof(hardware->modules_pcimap_path));
      convert_isolinux_filename(hardware->modules_pcimap_path,hardware);
    } else if (!strncmp(argv[i], "pciids=", 7)) {
      strncpy(hardware->pciids_path, argv[i] + 7,
        sizeof(hardware->pciids_path));
      convert_isolinux_filename(hardware->pciids_path,hardware);
    } else if (!strncmp(argv[i], "modules_alias=", 14)) {
      strncpy(hardware->modules_alias_path, argv[i] + 14,
        sizeof(hardware->modules_alias_path));
      convert_isolinux_filename(hardware->modules_alias_path,hardware);
    } else if (!strncmp(argv[i], "memtest=", 8)) {
      strncpy(hardware->memtest_label, argv[i] + 8,
        sizeof(hardware->memtest_label));
      convert_isolinux_filename(hardware->memtest_label,hardware);
    }
  }
}

void detect_syslinux(struct s_hardware *hardware)
{
  hardware->sv = syslinux_version();
  switch (hardware->sv->filesystem) {
  case SYSLINUX_FS_SYSLINUX:
    strlcpy(hardware->syslinux_fs, "SYSlinux", 9);
    break;
  case SYSLINUX_FS_PXELINUX:
    strlcpy(hardware->syslinux_fs, "PXElinux", 9);
    break;
  case SYSLINUX_FS_ISOLINUX:
    strlcpy(hardware->syslinux_fs, "ISOlinux", 9);
    break;
  case SYSLINUX_FS_EXTLINUX:
    strlcpy(hardware->syslinux_fs, "EXTlinux", 9);
    break;
  case SYSLINUX_FS_UNKNOWN:
  default:
    strlcpy(hardware->syslinux_fs, "Unknown Bootloader",
      sizeof hardware->syslinux_fs);
    break;
  }
}

void init_hardware(struct s_hardware *hardware)
{
  hardware->pci_ids_return_code = 0;
  hardware->modules_pcimap_return_code = 0;
  hardware->modules_alias_return_code = 0;
  hardware->cpu_detection = false;
  hardware->pci_detection = false;
  hardware->disk_detection = false;
  hardware->disks_count=0;
  hardware->dmi_detection = false;
  hardware->pxe_detection = false;
  hardware->vesa_detection = false;
  hardware->vpd_detection = false;
  hardware->nb_pci_devices = 0;
  hardware->is_dmi_valid = false;
  hardware->is_pxe_valid = false;
  hardware->is_vpd_valid = false;
  hardware->pci_domain = NULL;

  /* Cleaning structures */
  memset(hardware->disk_info, 0, sizeof(hardware->disk_info));
  memset(&hardware->dmi, 0, sizeof(s_dmi));
  memset(&hardware->cpu, 0, sizeof(s_cpu));
  memset(&hardware->pxe, 0, sizeof(struct s_pxe));
  memset(&hardware->vesa, 0, sizeof(struct s_vesa));
  memset(&hardware->vpd, 0, sizeof(s_vpd));
  memset(hardware->syslinux_fs, 0, sizeof hardware->syslinux_fs);
  memset(hardware->pciids_path, 0, sizeof hardware->pciids_path);
  memset(hardware->modules_pcimap_path, 0,
         sizeof hardware->modules_pcimap_path);
  memset(hardware->modules_alias_path, 0,
         sizeof hardware->modules_alias_path);
  memset(hardware->memtest_label, 0, sizeof hardware->memtest_label);
  strcat(hardware->pciids_path, "pci.ids");
  strcat(hardware->modules_pcimap_path, "modules.pcimap");
  strcat(hardware->modules_alias_path, "modules.alias");
  strcat(hardware->memtest_label, "memtest");
}

/*
 * Detecting if a DMI table exist
 * if yes, let's parse it
 */
int detect_dmi(struct s_hardware *hardware)
{
  if (hardware->dmi_detection == true)
    return -1;
  hardware->dmi_detection = true;
  if (dmi_iterate(&hardware->dmi) == -ENODMITABLE) {
    hardware->is_dmi_valid = false;
    return -ENODMITABLE;
  }

  parse_dmitable(&hardware->dmi);
  hardware->is_dmi_valid = true;
  return 0;
}

/**
 * vpd_detection - populate the VPD structure
 *
 * VPD is a structure available on IBM machines.
 * It is documented at:
 *    http://www.pc.ibm.com/qtechinfo/MIGR-45120.html
 * (XXX the page seems to be gone)
 **/
int detect_vpd(struct s_hardware *hardware)
{
	if (hardware->vpd_detection)
		return -1;
	else
		hardware->vpd_detection = true;

	if (vpd_decode(&hardware->vpd) == -ENOVPDTABLE) {
		hardware->is_vpd_valid = false;
		return -ENOVPDTABLE;
	} else {
		hardware->is_vpd_valid = true;
		return 0;
	}
}

/* Detection vesa stuff*/
int detect_vesa(struct s_hardware *hardware) {
  static com32sys_t rm;
  struct vesa_general_info *gi;
  struct vesa_mode_info *mi;
  uint16_t mode, *mode_ptr;
  char *oem_ptr;

  if (hardware->vesa_detection == true) return -1;

  hardware->vesa_detection=true;
  hardware->is_vesa_valid=false;

  /* Allocate space in the bounce buffer for these structures */
  gi = &((struct vesa_info *)__com32.cs_bounce)->gi;
  mi = &((struct vesa_info *)__com32.cs_bounce)->mi;

  gi->signature = VBE2_MAGIC;   /* Get VBE2 extended data */
  rm.eax.w[0] = 0x4F00;         /* Get SVGA general information */
  rm.edi.w[0] = OFFS(gi);
  rm.es      = SEG(gi);
  __intcall(0x10, &rm, &rm);

  if ( rm.eax.w[0] != 0x004F ) {
    return -1;
  };

  mode_ptr = GET_PTR(gi->video_mode_ptr);
  oem_ptr = GET_PTR(gi->oem_vendor_name_ptr);
  strncpy(hardware->vesa.vendor,oem_ptr,sizeof(hardware->vesa.vendor));
  oem_ptr = GET_PTR(gi->oem_product_name_ptr);
  strncpy(hardware->vesa.product,oem_ptr,sizeof(hardware->vesa.product));
  oem_ptr = GET_PTR(gi->oem_product_rev_ptr);
  strncpy(hardware->vesa.product_revision,oem_ptr,sizeof(hardware->vesa.product_revision));

  hardware->vesa.major_version=(gi->version >> 8) & 0xff;
  hardware->vesa.minor_version=gi->version & 0xff;
  hardware->vesa.total_memory=gi->total_memory;
  hardware->vesa.software_rev=gi->oem_software_rev;

  hardware->vesa.vmi_count=0;

  while ((mode = *mode_ptr++) != 0xFFFF) {

    rm.eax.w[0] = 0x4F01;       /* Get SVGA mode information */
    rm.ecx.w[0] = mode;
    rm.edi.w[0] = OFFS(mi);
    rm.es  = SEG(mi);
    __intcall(0x10, &rm, &rm);

    /* Must be a supported mode */
    if ( rm.eax.w[0] != 0x004f )
      continue;

    /* Saving detected values*/
    memcpy(&hardware->vesa.vmi[hardware->vesa.vmi_count].mi, mi,
           sizeof(struct vesa_mode_info));
    hardware->vesa.vmi[hardware->vesa.vmi_count].mode = mode;

    hardware->vesa.vmi_count++;
  }
  hardware->is_vesa_valid = true;
 return 0;
}

/* Try to detect disks from port 0x80 to 0xff */
void detect_disks(struct s_hardware *hardware)
{
	int i = -1;
	int err;

	if (hardware->disk_detection)
		return;

	hardware->disk_detection = true;
	for (int drive = 0x80; drive < 0xff; drive++) {
		i++;
		hardware->disk_info[i].disk = drive;
		err = get_drive_parameters(&hardware->disk_info[i]);

		/*
		 * Do not print output when drive does not exist or
		 * doesn't support int13 (cdrom, ...)
		 */
		if (err == -1 || !hardware->disk_info[i].cbios)
			continue;

<<<<<<< HEAD
		/* Detect MBR */
		hardware->mbr_ids[i] = get_mbr_id(&hardware->disk_info[i]);

=======
>>>>>>> 39758675
		hardware->disks_count++;
	}
}

int detect_pxe(struct s_hardware *hardware)
{
  void *dhcpdata;

  size_t dhcplen;
  t_PXENV_UNDI_GET_NIC_TYPE gnt;

  if (hardware->pxe_detection == true)
    return -1;
  hardware->pxe_detection = true;
  hardware->is_pxe_valid = false;
  memset(&gnt, 0, sizeof(t_PXENV_UNDI_GET_NIC_TYPE));
  memset(&hardware->pxe, 0, sizeof(struct s_pxe));

  /* This code can only work if pxelinux is loaded */
  if (hardware->sv->filesystem != SYSLINUX_FS_PXELINUX) {
    return -1;
  }
// printf("PXE: PXElinux detected\n");
  if (!pxe_get_cached_info
      (PXENV_PACKET_TYPE_DHCP_ACK, &dhcpdata, &dhcplen)) {
    pxe_bootp_t *dhcp = &hardware->pxe.dhcpdata;
    memcpy(&hardware->pxe.dhcpdata, dhcpdata,
           sizeof(hardware->pxe.dhcpdata));
    snprintf(hardware->pxe.mac_addr, sizeof(hardware->pxe.mac_addr),
       "%02x:%02x:%02x:%02x:%02x:%02x", dhcp->CAddr[0],
       dhcp->CAddr[1], dhcp->CAddr[2], dhcp->CAddr[3],
       dhcp->CAddr[4], dhcp->CAddr[5]);

    /* Saving our IP address in a easy format */
    hardware->pxe.ip_addr[0] = hardware->pxe.dhcpdata.yip & 0xff;
    hardware->pxe.ip_addr[1] =
        hardware->pxe.dhcpdata.yip >> 8 & 0xff;
    hardware->pxe.ip_addr[2] =
        hardware->pxe.dhcpdata.yip >> 16 & 0xff;
    hardware->pxe.ip_addr[3] =
        hardware->pxe.dhcpdata.yip >> 24 & 0xff;

    if (!pxe_get_nic_type(&gnt)) {
      switch (gnt.NicType) {
      case PCI_NIC:
        hardware->is_pxe_valid = true;
        hardware->pxe.vendor_id =
            gnt.info.pci.Vendor_ID;
        hardware->pxe.product_id = gnt.info.pci.Dev_ID;
        hardware->pxe.subvendor_id =
            gnt.info.pci.SubVendor_ID;
        hardware->pxe.subproduct_id =
            gnt.info.pci.SubDevice_ID,
            hardware->pxe.rev = gnt.info.pci.Rev;
        hardware->pxe.pci_bus =
            (gnt.info.pci.BusDevFunc >> 8) & 0xff;
        hardware->pxe.pci_dev =
            (gnt.info.pci.BusDevFunc >> 3) & 0x7;
        hardware->pxe.pci_func =
            gnt.info.pci.BusDevFunc & 0x03;
        hardware->pxe.base_class =
            gnt.info.pci.Base_Class;
        hardware->pxe.sub_class =
            gnt.info.pci.Sub_Class;
        hardware->pxe.prog_intf =
            gnt.info.pci.Prog_Intf;
        hardware->pxe.nictype = gnt.NicType;
        break;
      case CardBus_NIC:
        hardware->is_pxe_valid = true;
        hardware->pxe.vendor_id =
            gnt.info.cardbus.Vendor_ID;
        hardware->pxe.product_id =
            gnt.info.cardbus.Dev_ID;
        hardware->pxe.subvendor_id =
            gnt.info.cardbus.SubVendor_ID;
        hardware->pxe.subproduct_id =
            gnt.info.cardbus.SubDevice_ID,
            hardware->pxe.rev = gnt.info.cardbus.Rev;
        hardware->pxe.pci_bus =
            (gnt.info.cardbus.BusDevFunc >> 8) & 0xff;
        hardware->pxe.pci_dev =
            (gnt.info.cardbus.BusDevFunc >> 3) & 0x7;
        hardware->pxe.pci_func =
            gnt.info.cardbus.BusDevFunc & 0x03;
        hardware->pxe.base_class =
            gnt.info.cardbus.Base_Class;
        hardware->pxe.sub_class =
            gnt.info.cardbus.Sub_Class;
        hardware->pxe.prog_intf =
            gnt.info.cardbus.Prog_Intf;
        hardware->pxe.nictype = gnt.NicType;
        break;
      case PnP_NIC:
      default:
        return -1;
        break;
      }
      /* Let's try to find the associated pci device */
      detect_pci(hardware);

      /* The firt pass try to find the exact pci device */
      hardware->pxe.pci_device = NULL;
      hardware->pxe.pci_device_pos = 0;
      struct pci_device *pci_device;
      int pci_number = 0;
      for_each_pci_func(pci_device, hardware->pci_domain) {
        pci_number++;
        if ((__pci_bus == hardware->pxe.pci_bus) &&
            (__pci_slot == hardware->pxe.pci_dev) &&
            (__pci_func == hardware->pxe.pci_func) &&
            (pci_device->vendor ==
             hardware->pxe.vendor_id)
            && (pci_device->product ==
          hardware->pxe.product_id)) {
          hardware->pxe.pci_device = pci_device;
          hardware->pxe.pci_device_pos =
              pci_number;
	      return 0;
        }
      }

      /* If we reach that part, it means the pci device pointed by
       * the pxe rom wasn't found in our list.
       * Let's try to find the device only by its pci ids.
       * The pci device we'll match is maybe not exactly the good one
       * as we can have the same pci id several times.
       * At least, the pci id, the vendor/product will be right.
       * That's clearly a workaround for some weird cases.
       * This should happend very unlikely */
      hardware->pxe.pci_device = NULL;
      hardware->pxe.pci_device_pos = 0;
      pci_number = 0;
      for_each_pci_func(pci_device, hardware->pci_domain) {
        pci_number++;
        if ((pci_device->vendor ==
             hardware->pxe.vendor_id)
            && (pci_device->product ==
          hardware->pxe.product_id)) {
          hardware->pxe.pci_device = pci_device;
          hardware->pxe.pci_device_pos =
              pci_number;
	      return 0;
        }
      }

    }
  }
  return 0;
}

void detect_pci(struct s_hardware *hardware)
{
  if (hardware->pci_detection == true)
    return;
  hardware->pci_detection = true;

  hardware->nb_pci_devices = 0;

  /* Scanning to detect pci buses and devices */
  hardware->pci_domain = pci_scan();

  if (!hardware->pci_domain)
    return;

  /* Gathering addtional information*/
  gather_additional_pci_config(hardware->pci_domain);

  struct pci_device *pci_device;
  for_each_pci_func(pci_device, hardware->pci_domain) {
    hardware->nb_pci_devices++;
  }

  printf("PCI: %d devices detected\n", hardware->nb_pci_devices);
  printf("PCI: Resolving names\n");
  /* Assigning product & vendor name for each device */
  hardware->pci_ids_return_code =
      get_name_from_pci_ids(hardware->pci_domain, hardware->pciids_path);

  printf("PCI: Resolving class names\n");
  /* Assigning class name for each device */
  hardware->pci_ids_return_code =
      get_class_name_from_pci_ids(hardware->pci_domain,
          hardware->pciids_path);

  printf("PCI: Resolving module names\n");
  /* Detecting which kernel module should match each device using modules.pcimap*/
  hardware->modules_pcimap_return_code =
      get_module_name_from_pcimap(hardware->pci_domain,
           hardware->modules_pcimap_path);

  /* Detecting which kernel module should match each device using modules.alias*/
  hardware->modules_alias_return_code =
      get_module_name_from_alias(hardware->pci_domain,
           hardware->modules_alias_path);


  /* We try to detect the pxe stuff to populate the PXE: field of pci devices */
  detect_pxe(hardware);
}

void cpu_detect(struct s_hardware *hardware)
{
  if (hardware->cpu_detection == true)
    return;
  detect_cpu(&hardware->cpu);
  hardware->cpu_detection = true;
}

/*
 * Find the last instance of a particular command line argument
 * (which should include the final =; do not use for boolean arguments)
 */
const char *find_argument(const char **argv, const char *argument)
{
  int la = strlen(argument);
  const char **arg;
  const char *ptr = NULL;

  for (arg = argv; *arg; arg++) {
    if (!memcmp(*arg, argument, la))
      ptr = *arg + la;
  }

  return ptr;
}

void clear_screen(void)
{
  move_cursor_to_next_line();
  disable_utf8();
  set_g1_special_char();
  set_us_g0_charset();
  display_cursor(false);
  clear_entire_screen();
  reset_more_printf();
}

/* remove begining spaces */
char *skip_spaces(char *p)
{
  while (*p && *p <= ' ') {
    p++;
  }

  return p;
}

/* remove trailing & begining spaces */
char *remove_spaces(char *p)
{
  char *save=p;
  p+=strlen(p)-1;
  while (*p && *p <= ' ') {
   *p='\0';
   p--;
  }
  p=save;
  while (*p && *p <= ' ') {
    p++;
  }

  return p;
}

/* remove trailing LF */
char *remove_trailing_lf(char *p)
{
  char *save=p;
  p+=strlen(p)-1;
  while (*p && *p == 10) {
   *p='\0';
   p--;
  }
  p=save;

  return p;
}

/* delete multiple spaces, one is enough */
char *del_multi_spaces(char *p) {
 /* Saving the original pointer*/
 char *save=p;

 /* Let's parse the complete string
  * As we search for a double spacing
  * we have to be sure then string is
  * long enough to be processed */
 while (*p && *p+1) {

   /* If we have two consecutive spaces*/
   if ((*p == ' ') && (*(p+1) == ' ')) {

    /* Let's copy to the current position
     * the content from the second space*/
    strncpy(p,p+1,strlen(p+1));

    /* The string is 1 char smaller*/
    *(p+strlen(p)-1)='\0';

    /* Don't increment the pointer as we
     * changed the content of the current position*/
    continue;
   }

   /* Nothing as been found, let's see on the next char*/
   p++;
 }
 /* Returning the original pointer*/
 return save;
}

/* Reset the more_printf counter */
void reset_more_printf() {
  display_line_nb=0;
}<|MERGE_RESOLUTION|>--- conflicted
+++ resolved
@@ -269,12 +269,9 @@
 		if (err == -1 || !hardware->disk_info[i].cbios)
 			continue;
 
-<<<<<<< HEAD
 		/* Detect MBR */
 		hardware->mbr_ids[i] = get_mbr_id(&hardware->disk_info[i]);
 
-=======
->>>>>>> 39758675
 		hardware->disks_count++;
 	}
 }
