--- conflicted
+++ resolved
@@ -3,9 +3,9 @@
 
 /* COM32 will be running on an i386 platform */
 
+#include <klibc/compiler.h>
+#include <klibc/extern.h>
 #include <stdint.h>
-#include <klibc/compiler.h>
-<<<<<<< HEAD
 #include <byteswap.h>
 
 #define htons(x) bswap_16(x)
@@ -14,49 +14,6 @@
 #define ntohl(x) bswap_32(x)
 #define htonq(x) bswap_64(x)
 #define ntohq(x) bswap_64(x)
-=======
-#include <klibc/extern.h>
-
-#define __htons_macro(v) ((uint16_t)		  			\
-			  (((uint16_t)(v) << 8) | 			\
-			   ((uint16_t)(v) >> 8)))
-
-static inline __constfunc uint16_t __htons(uint16_t v)
-{
-    return __htons_macro(v);
-}
-
-#define htons(x) (__builtin_constant_p(x) ? __htons_macro(x) :  __htons(x))
-#define ntohs(x) htons(x)
-
-#define __htonl_macro(v) ((uint32_t)					\
-                          ((((uint32_t)(v) & 0x000000ff) << 24) |	\
-			   (((uint32_t)(v) & 0x0000ff00) << 8)  |	\
-			  (((uint32_t)(v) & 0x00ff0000) >> 8)  |	\
-			   (((uint32_t)(v) & 0xff000000) >> 24)))
-
-static inline __constfunc uint32_t __htonl(uint32_t v)
-{
-    asm("xchgb %h0,%b0 ; roll $16,%0 ; xchgb %h0,%b0"
-	: "+q" (v));
-    return v;
-}
-
-#define htonl(x) (__builtin_constant_p(x) ? __htonl_macro(x) : __htonl(x))
-#define ntohl(x) htonl(x)
-
-#define __htonq_macro(v) ((uint64_t)					\
-    (((uint64_t)__htonl_macro((uint32_t)(v)) << 32) |			\
-     (__htonl_macro((uint32_t)((uint64_t)(v) >> 32)))))
-
-static inline __constfunc uint64_t __htonq(uint64_t v)
-{
-    return ((uint64_t)__htonl(v) << 32) | __htonl(v >> 32);
-}
-
-#define htonq(x) (__builtin_constant_p(x) ? __htonq_macro(x) :  __htonq(x))
-#define ntohq(x) htonq(x)
->>>>>>> 0c8bfd91
 
 typedef uint32_t in_addr_t;
 typedef uint16_t in_port_t;
