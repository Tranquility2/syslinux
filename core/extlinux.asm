--- conflicted
+++ resolved
@@ -23,179 +23,9 @@
 ; Some semi-configurable constants... change on your own risk.
 ;
 my_id		equ extlinux_id
-FILENAME_MAX_LG2 equ 8			; log2(Max filename size Including final null)
+FILENAME_MAX_LG2 equ 8		; log2(Max filename size Including final null)
 
-<<<<<<< HEAD
 		extern ext2_fs_ops
 ROOT_FS_OPS	equ ext2_fs_ops
 
-%include "diskfs.inc"
-=======
-; The size of open_file_t in extlinux is double of in others
-MAX_OPEN_LG2	equ (6 - 1)			; log2(Max number of open files)
-MAX_OPEN	equ (1 << MAX_OPEN_LG2)
-
-SECTOR_SHIFT	equ 9
-SECTOR_SIZE	equ (1 << SECTOR_SHIFT)
-
-;
-; The following structure is used for "virtual kernels"; i.e. LILO-style
-; option labels.  The options we permit here are `kernel' and `append
-; Since there is no room in the bottom 64K for all of these, we
-; stick them in high memory and copy them down before we need them.
-;
-		struc vkernel
-vk_vname:	resb FILENAME_MAX	; Virtual name **MUST BE FIRST!**
-vk_rname:	resb FILENAME_MAX	; Real name
-vk_appendlen:	resw 1
-vk_type:	resb 1			; Type of file
-		alignb 4
-vk_append:	resb max_cmd_len+1	; Command line
-		alignb 4
-vk_end:		equ $			; Should be <= vk_size
-		endstruc
-
-
-
-; ---------------------------------------------------------------------------
-;   BEGIN CODE
-; ---------------------------------------------------------------------------
-
-;
-; Memory below this point is reserved for the BIOS and the MBR
-;
-		section .earlybss
-		global trackbuf
-trackbufsize	equ 8192
-trackbuf	resb trackbufsize	; Track buffer goes here
-		; ends at 2800h
-
-		section .bss16
-		alignb 32
-		global Files
-Files		resb MAX_OPEN*32  ; 32 == open_file_t_size
-
-;
-; Common bootstrap code for disk-based derivatives
-;
-%include "diskstart.inc"
-
-
-;
-; Now, everything is "up and running"... patch kaboom for more
-; verbosity and using the full screen system
-;
-		; E9 = JMP NEAR
-		mov di,kaboom.patch
-		mov al,0e9h
-		stosb
-		mov ax,kaboom2-2
-		sub ax,di
-		stosw
-
-;
-; Now we're all set to start with our *real* business.	First load the
-; configuration file (if any) and parse it.
-;
-; In previous versions I avoided using 32-bit registers because of a
-; rumour some BIOSes clobbered the upper half of 32-bit registers at
-; random.  I figure, though, that if there are any of those still left
-; they probably won't be trying to install Linux on them...
-;
-; The code is still ripe with 16-bitisms, though.  Not worth the hassle
-; to take'm out.  In fact, we may want to put them back if we're going
-; to boot ELKS at some point.
-;
-
-;
-; Load configuration file
-;
-		pm_call load_config
-		jz no_config_file
-
-;
-; Now we have the config file open.  Parse the config file and
-; run the user interface.
-;
-%include "ui.inc"
-
-;
-;
-; kaboom2: once everything is loaded, replace the part of kaboom
-;	   starting with "kaboom.patch" with this part
-
-kaboom2:
-		mov si,err_bootfailed
-		call writestr
-		cmp byte [kaboom.again+1],18h	; INT 18h version?
-		je .int18
-		call getchar
-		call vgaclearmode
-		int 19h			; And try once more to boot...
-.norge:		jmp short .norge	; If int 19h returned; this is the end
-.int18:
-		call vgaclearmode
-		int 18h
-.noreg:		jmp short .noreg	; Nynorsk
-
-
-
-build_curdir_str:
-		ret
-
-; -----------------------------------------------------------------------------
-;  Common modules
-; -----------------------------------------------------------------------------
-
-%include "common.inc"		; Universal modules
-%include "plaincon.inc"		; writechr
-%include "writestr.inc"		; String output
-%include "writehex.inc"		; Hexadecimal output
-%include "strecpy.inc"          ; strcpy with end pointer check
-%include "localboot.inc"	; Disk-based local boot
-
-; -----------------------------------------------------------------------------
-;  Begin data section
-; -----------------------------------------------------------------------------
-
-		section .data16
-copyright_str   db ' Copyright (C) 1994-'
-		asciidec YEAR
-		db ' H. Peter Anvin et al', CR, LF, 0
-err_bootfailed	db CR, LF, 'Boot failed: please change disks and press '
-		db 'a key to continue.', CR, LF, 0
-config_name	db 'extlinux.conf',0		; Unmangled form
-
-;
-; Config file keyword table
-;
-%include "keywords.inc"
-
-;
-; Extensions to search for (in *forward* order).
-;
-		alignz 4
-exten_table:	db '.cbt'		; COMBOOT (specific)
-		db '.img'		; Disk image
-		db '.bs', 0		; Boot sector
-		db '.com'		; COMBOOT (same as DOS)
-		db '.c32'		; COM32
-exten_table_end:
-		dd 0, 0			; Need 8 null bytes here
-
-;
-; Misc initialized (data) variables
-;
-%ifdef debug				; This code for debugging only
-debug_magic	dw 0D00Dh		; Debug code sentinel
-%endif
-
-		alignz 4
-BufSafe		dw trackbufsize/SECTOR_SIZE	; Clusters we can load into trackbuf
-BufSafeBytes	dw trackbufsize		; = how many bytes?
-%ifndef DEPEND
-%if ( trackbufsize % SECTOR_SIZE ) != 0
-%error trackbufsize must be a multiple of SECTOR_SIZE
-%endif
-%endif
->>>>>>> cf685391
+%include "diskfs.inc"