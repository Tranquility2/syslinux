/* ----------------------------------------------------------------------- *
 *
 *   Copyright 2004-2009 H. Peter Anvin - All Rights Reserved
 *   Copyright 2009 Intel Corporation; author: H. Peter Anvin
 *
 *   Permission is hereby granted, free of charge, to any person
 *   obtaining a copy of this software and associated documentation
 *   files (the "Software"), to deal in the Software without
 *   restriction, including without limitation the rights to use,
 *   copy, modify, merge, publish, distribute, sublicense, and/or
 *   sell copies of the Software, and to permit persons to whom
 *   the Software is furnished to do so, subject to the following
 *   conditions:
 *
 *   The above copyright notice and this permission notice shall
 *   be included in all copies or substantial portions of the Software.
 *
 *   THE SOFTWARE IS PROVIDED "AS IS", WITHOUT WARRANTY OF ANY KIND,
 *   EXPRESS OR IMPLIED, INCLUDING BUT NOT LIMITED TO THE WARRANTIES
 *   OF MERCHANTABILITY, FITNESS FOR A PARTICULAR PURPOSE AND
 *   NONINFRINGEMENT. IN NO EVENT SHALL THE AUTHORS OR COPYRIGHT
 *   HOLDERS BE LIABLE FOR ANY CLAIM, DAMAGES OR OTHER LIABILITY,
 *   WHETHER IN AN ACTION OF CONTRACT, TORT OR OTHERWISE, ARISING
 *   FROM, OUT OF OR IN CONNECTION WITH THE SOFTWARE OR THE USE OR
 *   OTHER DEALINGS IN THE SOFTWARE.
 *
 * ----------------------------------------------------------------------- */

/*
 * ansicon_write.c
 *
 * Write to the screen using ANSI control codes (about as capable as
 * DOS' ANSI.SYS.)
 */

#include <errno.h>
#include <string.h>
#include <com32.h>
#include <minmax.h>
#include <colortbl.h>
#include <klibc/compiler.h>
#include <syslinux/config.h>
#include "file.h"
#include "ansi.h"
<<<<<<< HEAD
#include <syslinux/firmware.h>
=======
#include "graphics.h"
>>>>>>> f0bbf9dd

static void ansicon_erase(const struct term_state *, int, int, int, int);
static void ansicon_write_char(int, int, uint8_t, const struct term_state *);
static void ansicon_showcursor(const struct term_state *);
static void ansicon_scroll_up(const struct term_state *);
static void ansicon_set_cursor(int, int, bool);

static struct term_state ts;
struct ansi_ops __ansicon_ops = {
    .erase = ansicon_erase,
    .write_char = ansicon_write_char,
    .showcursor = ansicon_showcursor,
    .set_cursor = ansicon_set_cursor,
    .scroll_up = ansicon_scroll_up,
    .beep = __ansicon_beep,
};

static struct term_info ti = {
    .disabled = 0,
    .ts = &ts,
    .op = &__ansicon_ops
};

#define BIOS_CURXY ((struct curxy *)0x450)	/* Array for each page */
#define BIOS_ROWS (*(uint8_t *)0x484)	/* Minus one; if zero use 24 (= 25 lines) */
#define BIOS_COLS (*(uint16_t *)0x44A)
#define BIOS_PAGE (*(uint8_t *)0x462)

#define TEXT_MODE 0x0005

/* Reference counter to the screen, to keep track of if we need
   reinitialization. */
static int ansicon_counter = 0;

static uint16_t cursor_type;	/* Saved cursor pattern */

void bios_set_mode(uint16_t mode)
{
    com32sys_t ireg;

    ireg.eax.w[0] = mode;
    __intcall(0x22, &ireg, NULL);
}

void bios_get_mode(int *cols, int *rows)
{
    *rows = BIOS_ROWS ? BIOS_ROWS + 1 : 25;
    *cols = BIOS_COLS;
}

void bios_get_cursor(int *x, int *y)
{
    com32sys_t ireg, oreg;

    memset(&ireg, 0, sizeof(ireg));

    ireg.eax.b[1] = 0x03;
    ireg.ebx.b[1] = BIOS_PAGE;
    __intcall(0x10, &ireg, &oreg);
    cursor_type = oreg.ecx.w[0];
    *x = oreg.edx.b[0];
    *y = oreg.edx.b[1];
}

/* Common setup */
int __ansicon_open(struct file_info *fp)
{
    static com32sys_t ireg;	/* Auto-initalized to all zero */
    com32sys_t oreg;

    if (!ansicon_counter) {
	/* Are we disabled? */
	if (syslinux_serial_console_info()->flowctl & 0x8000) {
	    ti.disabled = 1;
	    ti.rows = 25;
	    ti.cols = 80;
	} else {
	    /* Force text mode */
<<<<<<< HEAD
	    firmware->o_ops->set_mode(TEXT_MODE);
=======
	    syslinux_force_text_mode();
>>>>>>> f0bbf9dd

	    /* Initial state */
	    firmware->o_ops->get_mode(&ti.cols, &ti.rows);
	    __ansi_init(&ti);

	    /* Get cursor shape and position */
	    firmware->o_ops->get_cursor(&ti.ts->xy.x, &ti.ts->xy.y);
	}
    }

    fp->o.rows = ti.rows;
    fp->o.cols = ti.cols;

    ansicon_counter++;
    return 0;
}

int __ansicon_close(struct file_info *fp)
{
    (void)fp;

    ansicon_counter--;
    return 0;
}

/* Turn ANSI attributes into VGA attributes */
static uint8_t ansicon_attribute(const struct term_state *st)
{
    int bg = st->bg;
    int fg;

    if (st->underline)
	fg = 0x01;
    else if (st->intensity == 0)
	fg = 0x08;
    else
	fg = st->fg;

    if (st->reverse) {
	bg = fg & 0x07;
	fg &= 0x08;
	fg |= st->bg;
    }

    if (st->blink)
	bg ^= 0x08;

    if (st->intensity == 2)
	fg ^= 0x08;

    return (bg << 4) | fg;
}

void bios_erase(int x0, int y0, int x1, int y1, uint8_t attribute)
{
    static com32sys_t ireg;

    ireg.eax.w[0] = 0x0600;	/* Clear window */
    ireg.ebx.b[1] = attribute;
    ireg.ecx.b[0] = x0;
    ireg.ecx.b[1] = y0;
    ireg.edx.b[0] = x1;
    ireg.edx.b[1] = y1;
    __intcall(0x10, &ireg, NULL);
}

/* Erase a region of the screen */
static void ansicon_erase(const struct term_state *st,
			  int x0, int y0, int x1, int y1)
{
    uint8_t attribute = ansicon_attribute(st);

    if (firmware->o_ops->erase)
	firmware->o_ops->erase(x0, y0, x1, y1, attribute);
}

void bios_showcursor(uint16_t cursor)
{
    static com32sys_t ireg;

    ireg.eax.b[1] = 0x01;
    ireg.ecx.w[0] = cursor;
    __intcall(0x10, &ireg, NULL);
}

/* Show or hide the cursor */
static void ansicon_showcursor(const struct term_state *st)
{
    uint16_t cursor = st->cursor ? cursor_type : 0x2020;
    firmware->o_ops->showcursor(cursor);
}

void bios_set_cursor(int x, int y, bool visible)
{
    const int page = BIOS_PAGE;
    struct curxy xy = BIOS_CURXY[page];
    static com32sys_t ireg;

    (void)visible;

    if (xy.x != x || xy.y != y) {
	ireg.eax.b[1] = 0x02;
	ireg.ebx.b[1] = page;
	ireg.edx.b[1] = y;
	ireg.edx.b[0] = x;
	__intcall(0x10, &ireg, NULL);
    }
}

static void ansicon_set_cursor(int x, int y, bool visible)
{
    firmware->o_ops->set_cursor(x, y, visible);
}

void bios_write_char(uint8_t ch, uint8_t attribute)
{
    static com32sys_t ireg;

    ireg.eax.b[1] = 0x09;
    ireg.eax.b[0] = ch;
    ireg.ebx.b[1] = BIOS_PAGE;
    ireg.ebx.b[0] = attribute;
    ireg.ecx.w[0] = 1;
    __intcall(0x10, &ireg, NULL);
}

static void ansicon_write_char(int x, int y, uint8_t ch,
			       const struct term_state *st)
{
    uint8_t attribute = ansicon_attribute(st);
    ansicon_set_cursor(x, y, false);

    firmware->o_ops->write_char(ch, attribute);
}

void bios_scroll_up(uint8_t cols, uint8_t rows, uint8_t attribute)
{
    static com32sys_t ireg;

    ireg.eax.w[0] = 0x0601;
    ireg.ebx.b[1] = attribute;
    ireg.ecx.w[0] = 0;
    ireg.edx.b[1] = rows;
    ireg.edx.b[0] = cols;
    __intcall(0x10, &ireg, NULL);	/* Scroll */
}

static void ansicon_scroll_up(const struct term_state *st)
{
    uint8_t rows, cols, attribute;

    /*
     * Earlier code set ti.cols to 1 causing console output one char
     * per line.
     */
    cols = 1;
    rows = ti.rows - 1;
    attribute = ansicon_attribute(st);

    firmware->o_ops->scroll_up(cols, rows, attribute);
}

ssize_t __ansicon_write(struct file_info *fp, const void *buf, size_t count)
{
    const unsigned char *bufp = buf;
    size_t n = 0;

    (void)fp;

    if (ti.disabled)
	return count;		/* Nothing to do */

    while (count--) {
	__ansi_putchar(&ti, *bufp++);
	n++;
    }

    return n;
}

void bios_beep(void)
{
    static com32sys_t ireg;

    ireg.eax.w[0] = 0x0e07;
    ireg.ebx.b[1] = BIOS_PAGE;
    __intcall(0x10, &ireg, NULL);
}

void __ansicon_beep(void)
{
    if (firmware->o_ops->beep)
	firmware->o_ops->beep();
}

const struct output_dev dev_ansicon_w = {
    .dev_magic = __DEV_MAGIC,
    .flags = __DEV_TTY | __DEV_OUTPUT,
    .fileflags = O_WRONLY | O_CREAT | O_TRUNC | O_APPEND,
    .write = __ansicon_write,
    .close = __ansicon_close,
    .open = __ansicon_open,
};<|MERGE_RESOLUTION|>--- conflicted
+++ resolved
@@ -35,18 +35,14 @@
 
 #include <errno.h>
 #include <string.h>
-#include <com32.h>
 #include <minmax.h>
 #include <colortbl.h>
 #include <klibc/compiler.h>
 #include <syslinux/config.h>
 #include "file.h"
 #include "ansi.h"
-<<<<<<< HEAD
 #include <syslinux/firmware.h>
-=======
 #include "graphics.h"
->>>>>>> f0bbf9dd
 
 static void ansicon_erase(const struct term_state *, int, int, int, int);
 static void ansicon_write_char(int, int, uint8_t, const struct term_state *);
@@ -70,53 +66,15 @@
     .op = &__ansicon_ops
 };
 
-#define BIOS_CURXY ((struct curxy *)0x450)	/* Array for each page */
-#define BIOS_ROWS (*(uint8_t *)0x484)	/* Minus one; if zero use 24 (= 25 lines) */
-#define BIOS_COLS (*(uint16_t *)0x44A)
-#define BIOS_PAGE (*(uint8_t *)0x462)
-
 #define TEXT_MODE 0x0005
 
 /* Reference counter to the screen, to keep track of if we need
    reinitialization. */
 static int ansicon_counter = 0;
 
-static uint16_t cursor_type;	/* Saved cursor pattern */
-
-void bios_set_mode(uint16_t mode)
-{
-    com32sys_t ireg;
-
-    ireg.eax.w[0] = mode;
-    __intcall(0x22, &ireg, NULL);
-}
-
-void bios_get_mode(int *cols, int *rows)
-{
-    *rows = BIOS_ROWS ? BIOS_ROWS + 1 : 25;
-    *cols = BIOS_COLS;
-}
-
-void bios_get_cursor(int *x, int *y)
-{
-    com32sys_t ireg, oreg;
-
-    memset(&ireg, 0, sizeof(ireg));
-
-    ireg.eax.b[1] = 0x03;
-    ireg.ebx.b[1] = BIOS_PAGE;
-    __intcall(0x10, &ireg, &oreg);
-    cursor_type = oreg.ecx.w[0];
-    *x = oreg.edx.b[0];
-    *y = oreg.edx.b[1];
-}
-
 /* Common setup */
 int __ansicon_open(struct file_info *fp)
 {
-    static com32sys_t ireg;	/* Auto-initalized to all zero */
-    com32sys_t oreg;
-
     if (!ansicon_counter) {
 	/* Are we disabled? */
 	if (syslinux_serial_console_info()->flowctl & 0x8000) {
@@ -125,11 +83,7 @@
 	    ti.cols = 80;
 	} else {
 	    /* Force text mode */
-<<<<<<< HEAD
 	    firmware->o_ops->set_mode(TEXT_MODE);
-=======
-	    syslinux_force_text_mode();
->>>>>>> f0bbf9dd
 
 	    /* Initial state */
 	    firmware->o_ops->get_mode(&ti.cols, &ti.rows);
@@ -183,19 +137,6 @@
     return (bg << 4) | fg;
 }
 
-void bios_erase(int x0, int y0, int x1, int y1, uint8_t attribute)
-{
-    static com32sys_t ireg;
-
-    ireg.eax.w[0] = 0x0600;	/* Clear window */
-    ireg.ebx.b[1] = attribute;
-    ireg.ecx.b[0] = x0;
-    ireg.ecx.b[1] = y0;
-    ireg.edx.b[0] = x1;
-    ireg.edx.b[1] = y1;
-    __intcall(0x10, &ireg, NULL);
-}
-
 /* Erase a region of the screen */
 static void ansicon_erase(const struct term_state *st,
 			  int x0, int y0, int x1, int y1)
@@ -206,54 +147,15 @@
 	firmware->o_ops->erase(x0, y0, x1, y1, attribute);
 }
 
-void bios_showcursor(uint16_t cursor)
-{
-    static com32sys_t ireg;
-
-    ireg.eax.b[1] = 0x01;
-    ireg.ecx.w[0] = cursor;
-    __intcall(0x10, &ireg, NULL);
-}
-
 /* Show or hide the cursor */
 static void ansicon_showcursor(const struct term_state *st)
 {
-    uint16_t cursor = st->cursor ? cursor_type : 0x2020;
-    firmware->o_ops->showcursor(cursor);
-}
-
-void bios_set_cursor(int x, int y, bool visible)
-{
-    const int page = BIOS_PAGE;
-    struct curxy xy = BIOS_CURXY[page];
-    static com32sys_t ireg;
-
-    (void)visible;
-
-    if (xy.x != x || xy.y != y) {
-	ireg.eax.b[1] = 0x02;
-	ireg.ebx.b[1] = page;
-	ireg.edx.b[1] = y;
-	ireg.edx.b[0] = x;
-	__intcall(0x10, &ireg, NULL);
-    }
+    firmware->o_ops->showcursor(st);
 }
 
 static void ansicon_set_cursor(int x, int y, bool visible)
 {
     firmware->o_ops->set_cursor(x, y, visible);
-}
-
-void bios_write_char(uint8_t ch, uint8_t attribute)
-{
-    static com32sys_t ireg;
-
-    ireg.eax.b[1] = 0x09;
-    ireg.eax.b[0] = ch;
-    ireg.ebx.b[1] = BIOS_PAGE;
-    ireg.ebx.b[0] = attribute;
-    ireg.ecx.w[0] = 1;
-    __intcall(0x10, &ireg, NULL);
 }
 
 static void ansicon_write_char(int x, int y, uint8_t ch,
@@ -263,18 +165,6 @@
     ansicon_set_cursor(x, y, false);
 
     firmware->o_ops->write_char(ch, attribute);
-}
-
-void bios_scroll_up(uint8_t cols, uint8_t rows, uint8_t attribute)
-{
-    static com32sys_t ireg;
-
-    ireg.eax.w[0] = 0x0601;
-    ireg.ebx.b[1] = attribute;
-    ireg.ecx.w[0] = 0;
-    ireg.edx.b[1] = rows;
-    ireg.edx.b[0] = cols;
-    __intcall(0x10, &ireg, NULL);	/* Scroll */
 }
 
 static void ansicon_scroll_up(const struct term_state *st)
@@ -308,15 +198,6 @@
     }
 
     return n;
-}
-
-void bios_beep(void)
-{
-    static com32sys_t ireg;
-
-    ireg.eax.w[0] = 0x0e07;
-    ireg.ebx.b[1] = BIOS_PAGE;
-    __intcall(0x10, &ireg, NULL);
 }
 
 void __ansicon_beep(void)
