/* -----------------------------------------------------------------------
 *
 *   Copyright 1994-2009 H. Peter Anvin - All Rights Reserved
 *   Copyright 2009-2010 Intel Corporation; author: H. Peter Anvin
 *
 *   This program is free software; you can redistribute it and/or modify
 *   it under the terms of the GNU General Public License as published by
 *   the Free Software Foundation, Inc., 53 Temple Place Ste 330,
 *   Boston MA 02111-1307, USA; either version 2 of the License, or
 *   (at your option) any later version; incorporated herein by reference.
 *
 * ----------------------------------------------------------------------- */

#include <inttypes.h>
#include <com32.h>
#include <syslinux/pmapi.h>
#include "core.h"
#include "fs.h"

const struct com32_pmapi pm_api_vector =
{
    .__pmapi_size = sizeof(struct com32_pmapi),

    .lmalloc	= pmapi_lmalloc, /* Allocate low memory */
    .lfree	= free,		 /* Free low memory */

    .open_file	= open_file,
    .read_file	= pmapi_read_file,
    .close_file	= close_file,

    .opendir	= opendir,
    .readdir	= readdir,
    .closedir	= closedir,

    .idle	= __idle,
    .reset_idle	= reset_idle,

    .chdir	= chdir,
<<<<<<< HEAD
    .getcwd	= getcwd,
=======
    .getcwd	= core_getcwd,
>>>>>>> 64076d08

    .jiffies	= &__jiffies,
    .ms_timer	= &__ms_timer,
};<|MERGE_RESOLUTION|>--- conflicted
+++ resolved
@@ -36,11 +36,7 @@
     .reset_idle	= reset_idle,
 
     .chdir	= chdir,
-<<<<<<< HEAD
-    .getcwd	= getcwd,
-=======
     .getcwd	= core_getcwd,
->>>>>>> 64076d08
 
     .jiffies	= &__jiffies,
     .ms_timer	= &__ms_timer,
